import os
import numpy as np
from astropy.io import fits
import scipy.constants as sc


class imagecube:
    """
    Args:
        fitsfile (str/fitsfile object): Relative path to the FITS cube
            or a file object as returned by `astropy.io.fits.open`. The latter
            allows to first open the file, then add missing entries like
            pixel size into the header and then pass it to `imagecube`::

                with fits.open(fname) as hdulist:
                    hdulist[0].header['cdelt1'] = -3.405e-06
                    hdulist[0].header['cdelt2'] = 3.405e-06
                    cube = imagecube(hdulist)

        kelvin (Optional[bool/str]): Convert the brightness units to [K].
            If ``True``, use the full Planck law, or if 'RJ' use the
            Rayleigh-Jeans approximation. This is not as accurate but does
            not suffer as much in the low intensity regime.
        clip (Optional[float]): Clip the image cube down to a field of view
            spanning (2 * clip) in [arcsec].
        resample (Optional[int]): Resample the data spectrally, averaging
            over ``resample`` number of channels.
        verbose (Optional[bool]): Print out warning messages messages.
        suppress_warnings (Optional[bool]): Suppress warnings from other
            Python pacakges (for example numpy). If this is selected then
            ``verbose`` will be set to ``False`` unless specified.
        preserve_NaN (Optional[bool]): If ``False``, convert all ``NaN`` values
            to ``0.0``.
        dx0 (Optional[float]): Recenter the image to this right ascencion
            offset [arcsec].
        dy0 (Optional[float]): Recenter the image to this declination
            offset [arcsec].
    """

    # Disk specific units.

    msun = 1.98847e30
    fwhm = 2.35482004503
    disk_coords_niter = 20

<<<<<<< HEAD
    def __init__(self, path, kelvin=False, clip=None, resample=1, verbose=None,
                 suppress_warnings=True, preserve_NaN=True, dx0=0.0, dy0=0.0):
=======
    def __init__(self, fitsfile, kelvin=False, clip=None, resample=1, verbose=None,
                 suppress_warnings=True, dx0=0.0, dy0=0.0):
>>>>>>> 36475734

        # Suppres warnings.

        if suppress_warnings:
            import warnings
            warnings.filterwarnings("ignore")
            self.verbose = False if verbose is None else verbose
        else:
            self.verbose = True if verbose is None else verbose

        # Read in the data and header.
        if isinstance(fitsfile, str):
            self.path = os.path.expanduser(fitsfile)
            self.fname = self.path.split('/')[-1]
            self.data = np.squeeze(fits.getdata(self.path))
            self.header = fits.getheader(fitsfile)
        elif isinstance(fitsfile, fits.hdu.hdulist.HDUList):
            self.path = None
            self.fname = fitsfile.filename()
            self.data = fitsfile[0].data
            self.header = fitsfile[0].header

<<<<<<< HEAD
        self.path = os.path.expanduser(path)
        self.fname = self.path.split('/')[-1]
        self.data = np.squeeze(fits.getdata(self.path))
        if not preserve_NaN:
            self.data = np.where(np.isfinite(self.data), self.data, 0.0)
        self.header = fits.getheader(path)
=======
        self.data = np.where(np.isfinite(self.data), self.data, 0.0)
>>>>>>> 36475734

        # Generate the cube axes.

        self.xaxis = self._readpositionaxis(a=1)
        self.yaxis = self._readpositionaxis(a=2)
        self.nxpix = self.xaxis.size
        self.nypix = self.yaxis.size
        self.dpix = np.mean([abs(np.diff(self.xaxis)),
                             abs(np.diff(self.yaxis))])

        # Recenter the image if requested.

        if (dx0 != 0.0) or (dy0 != 0.0):
            self.shift_center(dx0=dx0, dy0=dy0, save=True)

        # Spectral axis. Make sure velocity is increasing.

        self.nu = self._readrestfreq()
        try:
            self.velax = self._readvelocityaxis()
            self.chan = np.mean(np.diff(self.velax))
            self.freqax = self._readfrequencyaxis()
            if self.chan < 0.0:
                self.data = self.data[::-1]
                self.velax = self.velax[::-1]
                self.freqax = self.freqax[::-1]
                self.chan *= -1.0
        except KeyError:
            self.velax = None
            self.chan = None
            self.freqax = None

        # Get the beam properties of the beam. If a CASA beam table is found,
        # take the median values. If neither is specified, assume that the
        # pixel size is the beam size.

        self._readbeam()

        # Convert brightness to Kelvin if appropriate. If kelvin = 'RJ' then
        # use the Rayleigh-Jeans approximation. If the approximation is not
        # used then the non-linearity of the conversion means the noise is
        # horrible.

        try:
            self.bunit = self.header['bunit'].lower()
        except:
            self.header['bunit'] = 'jy/beam'
            self.bunit = 'jy/beam'
        if self.bunit != 'k' and kelvin:
            if self.verbose:
                print("WARNING: Converting to Kelvin.")
            if isinstance(kelvin, str):
                if kelvin.lower() in ['rj', 'rayleigh-jeans']:
                    if self.verbose:
                        print("\t Using the Rayleigh-Jeans approximation.")
                    self.data = self._jybeam_to_Tb_RJ()
            else:
                self.data = self._jybeam_to_Tb()
            self.bunit = 'k'

        # Clip the clube down to a smaller field of view.

        if clip is not None:
            self._clip_cube(clip)

        # Resample the data by a factor by a factor of N.

        if resample <= 0:
            raise ValueError("'resample' must be equal to or larger than 0.")
        elif resample > 1:
            N = int(resample)
            data = [np.average(self.data[i*N:(i+1)*N], axis=0)
                    for i in range(int(self.data.shape[0] / N))]
            self.data = np.squeeze(data)
            velax = [np.average(self.velax[i*N:(i+1)*N])
                     for i in range(self.data.shape[0])]
            self.velax = np.squeeze(velax)
            self.chan = np.diff(self.velax).mean()
            if self.velax.size != self.data.shape[0]:
                raise ValueError("Mistmatch in data and velax shapes.")

        return

    # == Coordinate Deprojection == #

    def disk_coords(self, x0=0.0, y0=0.0, inc=0.0, PA=0.0, z0=0.0, psi=0.0,
                    z1=0.0, phi=0.0, w_i=0.0, w_r=1.0, w_t=0.0, z_func=None,
                    w_func=None, frame='cylindrical'):
        r"""
        Get the disk coordinates given certain geometrical parameters and an
        emission surface. The emission surface is parameterized as a powerlaw
        profile:

        .. math::

            z(r) = z_0 \times \left(\frac{r}{1^{\prime\prime}}\right)^{\psi} +
            z_1 \times \left(\frac{r}{1^{\prime\prime}}\right)^{\varphi}

        Where both ``z0`` and ``z1`` are given in [arcsec]. For a razor thin
        disk, ``z0=0.0``, while for a conical disk, as described in
        `Rosenfeld et al. (2013)`_, ``psi=1.0``. We can also include a warp
        which is parameterized by,

        .. math::

            z_{\rm warp}(r,\, t) = r \times \tan \left(w_i \times \exp\left(-
            \frac{r^2}{2 w_r^2} \right) \times \sin(t - w_t)\right)

        where ``w_i`` is the inclination in [radians] describing the warp at
        the disk center. The width of the warp is given by ``w_r`` [arcsec] and
        ``w_t`` in [radians] is the angle of nodes (where the warp is zero),
        relative to the position angle of the disk, measured east of north.

        Args:
            x0 (Optional[float]): Source right ascension offset [arcsec].
            y0 (Optional[float]): Source declination offset [arcsec].
            inc (Optional[float]): Source inclination [deg].
            PA (Optional[float]): Source position angle [deg]. Measured
                between north and the red-shifted semi-major axis in an
                easterly direction.
            z0 (Optional[float]): Aspect ratio at 1" for the emission surface.
                To get the far side of the disk, make this number negative.
            psi (Optional[float]): Flaring angle for the emission surface.
            z1 (Optional[float]): Aspect ratio correction term at 1" for the
                emission surface. Should be opposite sign to ``z0``.
            phi (Optional[float]): Flaring angle correction term for the
                emission surface.
            w_i (Optional[float]): Warp inclination in [degrees] at the disk
                center.
            w_r (Optional[float]): Scale radius of the warp in [arcsec].
            w_t (Optional[float]): Angle of nodes of the warp in [degrees].
            z_func (Optional[callable]): User-defined function returning z in
                [arcsec] at a given radius in [arcsec].
            w_func (Optional[callable]): User-defined function returning z_warp
                in [arcsec] at a given radius in [arcsec].
            frame (Optional[str]): Frame of reference for the returned
                coordinates. Either 'polar' or 'cartesian'.

        Returns:
            ndarrays: Disk-frame coordinates. If ``frame='cartestian'`` this
            will be three arrays for ``(x, y, z)``, otherwise it will be
            cylindrical coordinates, ``(r, theta, z)``.
        """

        # Check the input variables.

        frame = frame.lower()
        if frame not in ['cylindrical', 'cartesian']:
            raise ValueError("frame must be 'cylindrical' or 'cartesian'.")

        # Define the emission surface function. Either use the simple double
        # power-law profile or the user-provied function.

        if z_func is None:
            def z_func(r):
                z = z0 * np.power(r, psi) + z1 * np.power(r, phi)
                if z0 >= 0.0:
                    return np.clip(z, a_min=0.0, a_max=None)
                return np.clip(z, a_min=None, a_max=0.0)
        if w_func is None:
            def w_func(r, t):
                warp = np.radians(w_i) * np.exp(-0.5 * (r / w_r)**2)
                return r * np.tan(warp * np.sin(t - np.radians(w_t)))

        # Calculate the pixel values.

        r, t, z = self._get_flared_coords(x0, y0, inc, PA, z_func, w_func)
        if frame == 'cylindrical':
            return r, t, z
        return r * np.cos(t), r * np.sin(t), z

    def get_annulus(self, r_min, r_max, PA_min=None, PA_max=None,
                    exclude_PA=False, x0=0.0, y0=0.0, inc=0.0, PA=0.0, z0=0.0,
                    psi=1.0, z1=0.0, phi=1.0, w_i=0.0, w_r=1.0, w_t=0.0,
                    z_func=None, w_func=None, beam_spacing=True,
                    return_theta=True, as_annulus=True,
                    suppress_warnings=True, remove_empty=True,
                    sort_spectra=True, **kwargs):
        """
        Return an annulus (or section of), of spectra and their polar angles.
        Can select spatially independent pixels within the annulus, however as
        this is random, each draw will be different.

        Args:
            r_min (float): Minimum midplane radius of the annulus in [arcsec].
            r_max (float): Maximum midplane radius of the annulus in [arcsec].
            PA_min (Optional[float]): Minimum polar angle of the segment of the
                annulus in [degrees]. Note this is the polar angle, not the
                position angle.
            PA_max (Optional[float]): Maximum polar angle of the segment of the
                annulus in [degrees]. Note this is the polar angle, not the
                position angle.
            exclude_PA (Optional[bool]): If True, exclude the provided polar
                angle range rather than include.
            x0 (Optional[float]): Source right ascension offset [arcsec].
            y0 (Optional[float]): Source declination offset [arcsec].
            inc (Optional[float]): Source inclination [deg].
            PA (Optional[float]): Source position angle [deg]. Measured
                between north and the red-shifted semi-major axis in an
                easterly direction.
            z0 (Optional[float]): Aspect ratio at 1" for the emission surface.
                To get the far side of the disk, make this number negative.
            psi (Optional[float]): Flaring angle for the emission surface.
            z1 (Optional[float]): Aspect ratio correction term at 1" for the
                emission surface. Should be opposite sign to ``z0``.
            phi (Optional[float]): Flaring angle correction term for the
                emission surface.
            w_i (Optional[float]): Warp inclination in [degrees] at the disk
                center.
            w_r (Optional[float]): Scale radius of the warp in [arcsec].
            w_t (Optional[float]): Angle of nodes of the warp in [degrees].
            z_func (Optional[callable]): User-defined function returning z in
                [arcsec] at a given radius in [arcsec].
            w_func (Optional[callable]): User-defined function returning z_warp
                in [arcsec] at a given radius in [arcsec].
            beam_spacing (Optional[bool/float]): If True, randomly sample the
                annulus such that each pixel is at least a beam FWHM apart. A
                number can also be used in place of a boolean which will
                describe the number of beam FWHMs to separate each sample by.
            annulus (Optional[bool]): If true, return an annulus instance
                from ``eddy``. Requires ``eddy`` to be installed.

        Returns:
            spectra (ndarray): The spectra from each pixel in the annulus.
            ``theta`` (ndarray): The midplane polar angles in [radians] of each
            of the returned spectra. ensemble (annulus instance): An ``eddy``
            annulus instance if ``as_ensemble == True``.
        """

        dvals = self.data.copy()
        if dvals.ndim == 3:
            dvals = dvals.reshape(self.data.shape[0], -1)
        else:
            dvals = np.atleast_2d(dvals.flatten())

        mask = self.get_mask(r_min=r_min, r_max=r_max, exclude_r=False,
                             PA_min=PA_min, PA_max=PA_max,
                             exclude_PA=exclude_PA, x0=x0, y0=y0, inc=inc,
                             PA=PA, z0=z0, psi=psi, z1=z1, phi=phi, w_i=w_i,
                             w_r=w_r, w_t=w_t, z_func=z_func, w_func=w_func)
        mask = mask.flatten()

        rvals, tvals, _ = self.disk_coords(x0=x0, y0=y0, inc=inc, PA=PA, z0=z0,
                                           psi=psi, z1=z1, phi=phi, w_i=w_i,
                                           w_r=w_r, w_t=w_t, z_func=z_func,
                                           w_func=w_func)
        rvals, tvals = rvals.flatten(), tvals.flatten()
        dvals, rvals, tvals = dvals[:, mask].T, rvals[mask], tvals[mask]

        # Apply the beam sampling.

        if beam_spacing:

            # Order the data in increase position angle.

            idxs = np.argsort(tvals)
            dvals, tvals = dvals[idxs], tvals[idxs]

            # Calculate the sampling rate.

            sampling = float(beam_spacing) * self.bmaj
            sampling /= np.mean(rvals) * np.median(np.diff(tvals))
            sampling = np.floor(sampling).astype('int')

            # If the sampling rate is above 1, start at a random location in
            # the array and sample at this rate, otherwise don't sample. This
            # happens at small radii, for example.

            if sampling > 1:
                start = np.random.randint(0, tvals.size)
                tvals = np.concatenate([tvals[start:], tvals[:start]])
                dvals = np.vstack([dvals[start:], dvals[:start]])
                tvals, dvals = tvals[::sampling], dvals[::sampling]
            elif self.verbose:
                print("WARNING: Unable to downsample the data.")

        # Return the values in the requested form.

        if as_annulus:
            try:
                from eddy.fit_annulus import annulus
            except ImportError:
                raise ImportError("Please install eddy.")
            suppress_warnings = kwargs.pop('suppress_warnings', True)
            remove_empty = kwargs.pop('remove_empty', True)
            sort_spectra = kwargs.pop('sort_spectra', True)
            return annulus(spectra=dvals, theta=tvals, velax=self.velax,
                           suppress_warnings=suppress_warnings,
                           remove_empty=remove_empty,
                           sort_spectra=sort_spectra)
        return dvals, tvals

    def get_vlos(self, r_min, r_max, PA_min=None, PA_max=None,
                 exclude_PA=False, x0=0.0, y0=0.0, inc=0.0, PA=0.0, z0=0.0,
                 psi=1.0, z1=0.0, phi=1.0, tilt=0.0, beam_spacing=True,
                 options=None):
        """
        Wrapper for the ``get_vlos`` function in ``eddy.fit_annulus``.

        Args:
            r_min (float): Minimum midplane radius of the annulus in [arcsec].
            r_max (float): Maximum midplane radius of the annulus in [arcsec].
            PA_min (Optional[float]): Minimum polar angle of the segment of the
                annulus in [degrees]. Note this is the polar angle, not the
                position angle.
            PA_max (Optional[float]): Maximum polar angle of the segment of the
                annulus in [degrees]. Note this is the polar angle, not the
                position angle.
            exclude_PA (Optional[bool]): If True, exclude the provided polar
                angle range rather than include.
            x0 (Optional[float]): Source right ascension offset [arcsec].
            y0 (Optional[float]): Source declination offset [arcsec].
            inc (Optional[float]): Source inclination [deg].
            PA (Optional[float]): Source position angle [deg]. Measured
                between north and the red-shifted semi-major axis in an
                easterly direction.
            z0 (Optional[float]): Aspect ratio at 1" for the emission surface.
                To get the far side of the disk, make this number negative.
            psi (Optional[float]): Flaring angle for the emission surface.
            z1 (Optional[float]): Aspect ratio correction term at 1" for the
                emission surface. Should be opposite sign to z0.
            phi (Optional[float]): Flaring angle correction term for the
                emission surface.
            tilt (Optional[float]): Value between -1 and 1, describing the
                rotation of the disk. For negative values, the disk is rotating
                clockwise on the sky.
            beam_spacing (Optional[bool/float]): If True, randomly sample the
                annulus such that each pixel is at least a beam FWHM apart. A
                number can also be used in place of a boolean which will
                describe the number of beam FWHMs to separate each sample by.
            options (Optional[dict]): Dictionary of options for ``get_vlos``.

        Returns:
            array: Line of sight velocities.
        """
        annulus = self.get_annulus(r_min=r_min, r_max=r_max, PA_min=PA_min,
                                   PA_max=PA_max, exclude_PA=exclude_PA, x0=x0,
                                   y0=y0, inc=inc, PA=PA, z0=z0, psi=psi,
                                   z1=z1, phi=phi, tilt=tilt,
                                   beam_spacing=beam_spacing, as_ensemble=True)
        options = {} if options is None else options
        return annulus.get_vlos(**options)

    def sky_to_disk(self, coords, frame_in='polar', frame_out='polar', x0=0.0,
                    y0=0.0, inc=0.0, PA=0.0, z0=0.0, psi=1.0, z1=0.0, phi=0.0,
                    w_i=0.0, w_r=1.0, w_t=0.0, z_func=None, w_func=None):
        """
        A convenience function for annotating plots. Convery sky-plane
        coordinates, either in cartestian or polar coordinates, to disk-plane
        coordinates based on the provided geometrical properties.

        For more information on the geometrical parameters, see the
        :func:`disk_coords` documentation.

        .. note:

            This function uses ``scipy.interpolate.griddata`` for the
            transformation so may be slow with large images.

        Args:
            coords (list): Midplane coordaintes to transform. If cartesian
                coordaintes, units of [arcsec, arcsec], or [arcsec, degrees] if
                in polar.
            frame_in (Optional[str]): Frame of input coordinates, either
                ``'cartesian'`` or ``'polar'``.
            frame_out (Optional[str]): Frame of the output coordinates, either
                ``'cartesian'`` or ``'polar'``.
            x0 (Optional[float]): Source right ascension offset [arcsec].
            y0 (Optional[float]): Source declination offset [arcsec].
            inc (Optional[float]): Source inclination [deg].
            PA (Optional[float]): Source position angle [deg]. Measured
                between north and the red-shifted semi-major axis in an
                easterly direction.
            z0 (Optional[float]): Aspect ratio at 1" for the emission surface.
                To get the far side of the disk, make this number negative.
            psi (Optional[float]): Flaring angle for the emission surface.
            z1 (Optional[float]): Aspect ratio correction term at 1" for the
                emission surface. Should be opposite sign to ``z0``.
            phi (Optional[float]): Flaring angle correction term for the
                emission surface.
            w_i (Optional[float]): Warp inclination in [degrees] at the disk
                center.
            w_r (Optional[float]): Scale radius of the warp in [arcsec].
            w_t (Optional[float]): Angle of nodes of the warp in [degrees].
            z_func (Optional[callable]): User-defined function returning z in
                [arcsec] at a given radius in [arcsec].
            w_func (Optional[callable]): User-defined function returning z_warp
                in [arcsec] at a given radius in [arcsec].

        Returns:
            array: The disk-frame coordinates in either ``(x, y)`` or
            ``(r, t)`` depending on ``frame_out``.
        """

        # Import the necessary module.

        try:
            from scipy.interpolate import griddata
        except Exception:
            raise ValueError("Can't find 'scipy.interpolate.griddata'.")

        # Check the input and output frames.

        frame_in = frame_in.lower()
        frame_out = frame_out.lower()
        for frame in [frame_in, frame_out]:
            if frame not in ['polar', 'cartesian']:
                raise ValueError("Frame must be 'polar' or 'cartesian'.")

        # Make sure input coords are cartesian.

        coords = np.atleast_2d(coords)
        if coords.shape[0] != 2 and coords.shape[1] == 2:
            coords = coords.T
        if coords.shape[0] != 2:
            raise ValueError("coords must be of shape [2 x N].")
        if frame_in == 'polar':
            xsky = coords[0] * np.cos(np.radians(coords[1]))
            ysky = coords[0] * np.sin(np.radians(coords[1]))
        else:
            xsky, ysky = coords

        # Convert to disk coordinates.

        xdisk, ydisk, _ = self.disk_coords(x0=x0, y0=y0, inc=inc, PA=PA, z0=z0,
                                           psi=psi, z1=z1, phi=phi, w_i=w_i,
                                           w_r=w_r, w_t=w_t, z_func=z_func,
                                           w_func=w_func, frame='cartesian')
        x_pix = (np.ones(xdisk.shape) * self.xaxis[None, ::-1]).flatten()[::5]
        y_pix = (np.ones(ydisk.shape) * self.yaxis[:, None]).flatten()[::5]
        x_int = griddata((x_pix, y_pix), xdisk.flatten()[::5], (xsky, ysky),
                         method='nearest')
        y_int = griddata((x_pix, y_pix), ydisk.flatten()[::5], (xsky, ysky),
                         method='nearest')

        # Convert to output frame.

        if frame_out == 'cartesian':
            return x_int, y_int
        r_int, t_int = np.hypot(x_int, y_int), np.arctan2(y_int, x_int)
        return r_int, np.degrees(t_int)

    def disk_to_sky(self, coords, frame_in='cylindrical', x0=0.0, y0=0.0,
                    inc=0.0, PA=0.0, z0=0.0, psi=1.0, z1=0.0, phi=0.0, w_i=0.0,
                    w_r=1.0, w_t=0.0, z_func=None, w_func=None,
                    return_idx=False):
        """
        For a given disk midplane coordinate, either (r, theta) or (x, y),
        return interpolated sky coordiantes in (x, y) for plotting. The input
        needs to be a list like:

            ``coords = ([r0, t0], [r1, t1], ..., [rN, tN])``

        If you have an array of values, ``rvals`` and ``tvals`` then,

            ``coords = np.vstack([rvals, tvals]).T``

        Args:
            coords (list): Midplane coordaintes to find in (x, y) in [arcsec,
                arcsec] or (r, theta) in [arcsec, deg].
            frame (Optional[str]): Frame of input coordinates, either
                'cartesian' or 'polar'.
            x0 (Optional[float]): Source right ascension offset [arcsec].
            y0 (Optional[float]): Source declination offset [arcsec].
            inc (Optional[float]): Source inclination [deg].
            PA (Optional[float]): Source position angle [deg]. Measured
                between north and the red-shifted semi-major axis in an
                easterly direction.
            z0 (Optional[float]): Aspect ratio at 1" for the emission surface.
                To get the far side of the disk, make this number negative.
            psi (Optional[float]): Flaring angle for the emission surface.
            z1 (Optional[float]): Aspect ratio correction term at 1" for the
                emission surface. Should be opposite sign to ``z0``.
            phi (Optional[float]): Flaring angle correction term for the
                emission surface.
            w_i (Optional[float]): Warp inclination in [degrees] at the disk
                center.
            w_r (Optional[float]): Scale radius of the warp in [arcsec].
            w_t (Optional[float]): Angle of nodes of the warp in [degrees].
            z_func (Optional[callable]): User-defined function returning z in
                [arcsec] at a given radius in [arcsec].
            w_func (Optional[callable]): User-defined function returning z_warp
                in [arcsec] at a given radius in [arcsec].
            return_idx (Optional[bool]): If True, return the indices of the
                nearest pixels rather than the interpolated values.

        Returns:
            x (float/int): Either the sky plane x-coordinate in [arcsec] or the
                index of the closest pixel.
            y (float/int): Either the sky plane y-coordinate in [arcsec] or the
                index of the closest pixel.
        """

        # Import the necessary module.

        try:
            from scipy.interpolate import griddata
        except Exception:
            raise ValueError("Can't find 'scipy.interpolate.griddata'.")

        # Make sure input coords are cartesian.

        frame_in = frame_in.lower()
        if frame_in not in ['cylindrical', 'cartesian']:
            raise ValueError("frame must be 'cylindrical' or 'cartesian'.")
        coords = np.atleast_2d(coords)
        if coords.shape[1] != 2:
            raise ValueError("coords must be of shape [N x 3].")
        if frame_in == 'cylindrical':
            xdisk = coords[:, 0] * np.cos(np.radians(coords[:, 1]))
            ydisk = coords[:, 0] * np.sin(np.radians(coords[:, 1]))
        else:
            xdisk, ydisk = coords.T

        # Grab disk coordinates and sky coordinates to interpolate between.

        xdisk_grid, ydisk_grid = self.disk_coords(x0=x0, y0=y0, inc=inc, PA=PA,
                                                  z0=z0, psi=psi, z1=z1,
                                                  phi=phi, w_i=w_i, w_r=w_r,
                                                  w_t=w_t, z_func=z_func,
                                                  w_func=w_func,
                                                  frame='cartesian')[:2]
        xdisk_grid, ydisk_grid = xdisk_grid.flatten(), ydisk_grid.flatten()
        xsky_grid, ysky_grid = self._get_cart_sky_coords(x0=x0, y0=y0)[:2]
        xsky_grid, ysky_grid = xsky_grid.flatten(), ysky_grid.flatten()

        xsky = griddata((xdisk_grid, ydisk_grid), xsky_grid, (xdisk, ydisk),
                        method='nearest' if return_idx else 'linear',
                        fill_value=np.nan)
        ysky = griddata((xdisk_grid, ydisk_grid), ysky_grid, (xdisk, ydisk),
                        method='nearest' if return_idx else 'linear',
                        fill_value=np.nan)

        # Return the values or calculate the indices.

        if not return_idx:
            xsky = xsky if xsky.size > 1 else xsky[0]
            ysky = ysky if ysky.size > 1 else ysky[0]
            return xsky, ysky
        xidx = np.array([abs(self.xaxis - x).argmin() for x in xsky])
        yidx = np.array([abs(self.yaxis - y).argmin() for y in ysky])
        xidx = xidx if xidx.size > 1 else xidx[0]
        yidx = yidx if yidx.size > 1 else yidx[0]
        return xidx, yidx

    def _estimate_PA(self, clip=95):
        """Estimate the PA in [deg] of the disk."""
        mask = self.data >= np.nanpercentile(self.data, [clip])
        angles = np.where(mask, self.disk_coords()[1], np.nan)
        return np.nanmean(np.degrees(angles)) % 360.

    @staticmethod
    def _rotate_coords(x, y, PA):
        """Rotate (x, y) by PA [deg]."""
        x_rot = y * np.cos(np.radians(PA)) + x * np.sin(np.radians(PA))
        y_rot = x * np.cos(np.radians(PA)) - y * np.sin(np.radians(PA))
        return x_rot, y_rot

    @staticmethod
    def _deproject_coords(x, y, inc):
        """Deproject (x, y) by inc [deg]."""
        return x, y / np.cos(np.radians(inc))

    def _get_cart_sky_coords(self, x0, y0):
        """Return caresian sky coordinates in [arcsec, arcsec]."""
        return np.meshgrid(self.xaxis - x0, self.yaxis - y0)

    def _get_polar_sky_coords(self, x0, y0):
        """Return polar sky coordinates in [arcsec, radians]."""
        x_sky, y_sky = self._get_cart_sky_coords(x0, y0)
        return np.hypot(y_sky, x_sky), np.arctan2(x_sky, y_sky)

    def _get_midplane_cart_coords(self, x0, y0, inc, PA):
        """Return cartesian coordaintes of midplane in [arcsec, arcsec]."""
        x_sky, y_sky = self._get_cart_sky_coords(x0, y0)
        x_rot, y_rot = imagecube._rotate_coords(x_sky, y_sky, PA)
        return imagecube._deproject_coords(x_rot, y_rot, inc)

    def _get_midplane_polar_coords(self, x0, y0, inc, PA):
        """Return the polar coordinates of midplane in [arcsec, radians]."""
        x_mid, y_mid = self._get_midplane_cart_coords(x0, y0, inc, PA)
        return np.hypot(y_mid, x_mid), np.arctan2(y_mid, x_mid)

    def _get_flared_coords(self, x0, y0, inc, PA, z_func, w_func):
        """Return cylindrical coordinates of surface in [arcsec, radians]."""
        x_mid, y_mid = self._get_midplane_cart_coords(x0, y0, inc, PA)
        r_tmp, t_tmp = np.hypot(x_mid, y_mid), np.arctan2(y_mid, x_mid)
        for _ in range(self.disk_coords_niter):
            z_tmp = z_func(r_tmp) + w_func(r_tmp, t_tmp)
            y_tmp = y_mid + z_tmp * np.tan(np.radians(inc))
            r_tmp = np.hypot(y_tmp, x_mid)
            t_tmp = np.arctan2(y_tmp, x_mid)
        return r_tmp, t_tmp, z_func(r_tmp)

    def shift_center(self, dx0=0.0, dy0=0.0, data=None, save=True):
        """
        Shift the source center by ``dx0`` [arcsec] and ``dy0`` [arcsec] in the
        x- and y-directions, respectively.

        Args:
            dx0 (Optional[float]): Shfit along the x-axis in [arcsec].
            dy0 (Optional[float]): Shifta long the y-axis in [arcsec].
            data (Optional[ndarray]): Data to shift if not the attached data.
            save (Optional[bool]): Whether to overwrite the attached data with
                the shifted data. If not, return the shifted array. Default is
                ``True``.

        Returns:
            ndarray: Shifted array if ``save=False``.
        """
        from scipy.ndimage import shift
        y0, x0 = -dy0 / self.dpix, dx0 / self.dpix
        data = data if data is not None else self.data
        to_shift = np.where(np.isfinite(data), data, 0.0)
        if to_shift.ndim == 2:
            to_shift = np.array([to_shift])
        shifted = np.array([shift(c, [y0, x0]) for c in to_shift])
        if data.ndim == 2:
            shifted = shifted[0]
        if not save:
            return shifted
        self.data = shifted

    def rotate_image(self, PA, data=None, save=True):
        """
        Rotate the image such that the red-shifted axis aligns with the x-axis.
        This is particularly useful for the :func:`emission_height`.

        Args:
            PA (float): Position angle of the disk, measured to the red-shifted
                major axis of the disk, anti-clockwise from North, in [deg].
            data (Optional[ndarray]): Data to rotate if not the attached data.
            save (Optional[bool]): Whether to overwrite the attached data with
                the rotated data. If not, return the rotated array. Default is
                ``True``.

        Returns:
            ndarray: Rotated array if ``save=False``.
        """
        from scipy.ndimage import rotate
        PA -= 90.0
        data = data if data is not None else self.data
        to_rotate = np.where(np.isfinite(data), data, 0.0)
        if to_rotate.ndim == 2:
            to_rotate = np.array([to_rotate])
        rotated = np.array([rotate(c, PA, reshape=False) for c in to_rotate])
        if data.ndim == 2:
            rotated = rotated[0]
        if not save:
            return rotated
        self.data = rotated

    def _get_flared_cart_coords_forward(self, x0, y0, inc, PA, func, extend=2,
                                        oversample=0.5, gridded=True):
        """
        Return cartestian coordinates of surface in [arcsec, radians]. A
        forward modelling approach which is slower, but can better account for
        non-parametric emission surfaces.

        Args:
            x0 (float): Source center x-axis offset in [arcsec].
            y0 (float): Source center y-axis offset in [arcsec].
            inc (float): Inclination of the disk in [deg]. Differences in
                positive and negative values dictate the tilt of the disk.
            PA (float): Position angle of the disk in [deg].
            func (function): Function returning the height of the emission
                surface in [arcsec] when provided a midplane radius in
                [arcsec].
            extend (optional[float]): Factor to extend the axis of the
                attached cube for the modelling.
            oversample (optional[float]): Rescale the number of pixels along
                each axis. A larger number gives a better result, but at the
                cost of computation time.

        Returns:
            x_obs (ndarray): Disk emission surface x coordinates.
            y_obs (ndarray): Disk emission surface y coordinates.
            z_obs (ndarray): Disk emission surface z coordinates.
        """

        # Disk coordinates.
        x_disk = np.linspace(extend*self.xaxis[0], extend*self.xaxis[-1],
                             int(self.nxpix*oversample))[::-1]
        y_disk = np.linspace(extend*self.yaxis[0], extend*self.yaxis[-1],
                             int(self.nypix*oversample))
        x_disk, y_disk = np.meshgrid(x_disk, y_disk)
        try:
            z_disk = func(np.hypot(x_disk, y_disk), np.arctan2(y_disk, x_disk))
        except TypeError:
            z_disk = func(np.hypot(x_disk, y_disk))
            z_disk = np.where(z_disk < 0.0, 0.0, z_disk)

        # Incline the disk.
        inc, PA = np.radians(inc), np.radians(PA + 90.0)
        x_inc = x_disk
        y_inc = y_disk * np.cos(inc) - z_disk * np.sin(inc)
        z_inc = y_disk * np.sin(inc) + z_disk * np.cos(inc)

        # Remove shadowed pixels.
        mask = np.ones(y_inc.shape).astype('bool')
        if inc < 0.0:
            y_inc = np.maximum.accumulate(y_inc, axis=0)
            mask[1:] = np.diff(y_inc, axis=0) != 0.0
        else:
            y_inc = np.minimum.accumulate(y_inc[::-1], axis=0)[::-1]
            mask[:-1] = np.diff(y_inc, axis=0) != 0.0

        # Rotate the disk.
        x_rot = x_inc * np.cos(PA) + y_inc * np.sin(PA)
        y_rot = y_inc * np.cos(PA) - x_inc * np.sin(PA)
        z_rot = z_inc

        # Shift the disk.
        x_rot += x0
        y_rot += y0

        # Return the pixel values for user-deprojection.
        if not gridded:
            return x_rot, y_rot, z_rot

        # Interpolate back onto the sky grid.
        from scipy.interpolate import griddata
        x_obs = griddata((x_rot.flatten(), y_rot.flatten()), x_disk.flatten(),
                         (self.xaxis[None, :], self.yaxis[:, None]))
        y_obs = griddata((x_rot.flatten(), y_rot.flatten()), y_disk.flatten(),
                         (self.xaxis[None, :], self.yaxis[:, None]))
        z_obs = griddata((x_rot.flatten(), y_rot.flatten()), z_disk.flatten(),
                         (self.xaxis[None, :], self.yaxis[:, None]))
        return x_obs, y_obs, z_obs

    def _get_flared_polar_coords_forward(self, x0, y0, inc, PA, func,
                                         extend=2.0, oversample=0.5):
        """As _get_flared_cart_coords_forward, returning polar coordinates."""
        coords = self._get_flared_cart_coords_forward(x0=x0, y0=y0, inc=inc,
                                                      PA=PA, func=func,
                                                      extend=extend,
                                                      oversample=oversample)
        x_obs, y_obs, z_obs = coords
        return np.hypot(x_obs, y_obs), np.arctan2(y_obs, -x_obs), z_obs

    def clip_velocity(self, vmin=None, vmax=None):
        """
        Clip the cube between the defined velocity ranges. Will update all
        necessary values.

        Args:
            vmin (Optional[float]): Minimum velocity value to include in [m/s].
            vmax (Optional[float]): Maximum velocity value to include in [m/s].
        """
        if self.velax is None:
            raise AttributeError("Cannot clip a 2D cube.")
        vmin = vmin if vmin is not None else self.velax.min()
        vmax = vmax if vmax is not None else self.velax.max()
        mask = np.logical_and(self.velax >= vmin, self.velax <= vmax)
        if mask.sum() == 0.0 and self.verbose:
            print("WARNING: Masking all channels.")
        self.data = self.data[mask]
        self.velax = self.velax[mask]
        self.freqax = self.freqax[mask]

    def clip_frequency(self, fmin=None, fmax=None):
        """
        Clip the cube between the defined frequency ranges. Will update all
        necessary values.

        Args:
            fmin (Optional[float]): Minimum frequency to include in [Hz].
            fmax (Optional[float]): Maximum frequency to include in [Hz].
        """
        fmin = fmin if fmin is not None else self.freqax.min()
        fmax = fmax if fmax is not None else self.freqax.max()
        mask = np.logical_and(self.freqax >= fmin, self.freqax <= fmax)
        if mask.sum() == 0.0 and self.verbose:
            print("WARNING: Masking all channels.")
        self.data = self.data[mask]
        self.velax = self.velax[mask]
        self.freqax = self.freqax[mask]

    # == Radial Profiles == #

    def radial_profile(self, rpnts=None, rbins=None, x0=0.0, y0=0.0, inc=0.0,
                       PA=0.0, z0=0.0, psi=1.0, z1=0.0, phi=1.0, w_i=0.0,
                       w_r=1.0, w_t=0.0, z_func=None, w_func=None,
                       PA_min=None, PA_max=None, exclude_PA=False,
                       beam_spacing=False, data=None, collapse='max',
                       clip_values=None, statistic='mean',
                       uncertainty='stddev', **kwargs):
        """
        Returns a radial profile of the data, taking into account the geometry
        of the disk, including any non-zero emission heights with a description
        of the parameters found in :func:`disk_coords`. If the data is 3D, then
        it is collapsed along the spectral axis with some provided function.
        More information on the collapsing can be found in
        :func:`collapse_cube`.

        Args:
            rpnts (ndarray): Bin centers in [arcsec].
            rbins (ndarray): Bin edges in [arcsec].
                NOTE: Only `rpnts` or `rbins` needs to be specified.
            x0 (Optional[float]): Source right ascension offset [arcsec].
            y0 (Optional[float]): Source declination offset [arcsec].
            inc (Optional[float]): Source inclination [deg].
            PA (Optional[float]): Source position angle [deg]. Measured
                between north and the red-shifted semi-major axis in an
                easterly direction.
            z0 (Optional[float]): Aspect ratio at 1" for the emission surface.
                To get the far side of the disk, make this number negative.
            psi (Optional[float]): Flaring angle for the emission surface.
            z1 (Optional[float]): Aspect ratio correction term at 1" for the
                emission surface. Should be opposite sign to z0.
            phi (Optional[float]): Flaring angle correction term for the
                emission surface.
            PA_min (Optional[float]): Minimum polar angle of the segment of the
                annulus in [degrees]. Note this is the polar angle, not the
                position angle.
            PA_max (Optional[float]): Maximum polar angle of the segment of the
                annulus in [degrees]. Note this is the polar angle, not the
                position angle.
            exclude_PA (Optional[bool]): If True, exclude the provided polar
                angle range rather than include.
            data (Optional[ndarray]): Data to use to create the profile, if not
                the attached data array.
            collapse (Optional[str]): Method used to collapse 3D data. Must be
                'max' to take the maximum value, 'sum' to sum along the
                spectral axis or 'int' to integrate along the spectral axis.
            clip_values (Optional[float/iterable]): Clip the data values. If a
                single value is given, clip all values below this, if two
                values are given, clip values between them.
            statistic (Optional[str]): Statistic to use to determin the bin
                value, either 'mean' or 'median'.
            uncertainty (Optional[str]): Measure of the bin uncertainty. Either
                ``'std'`` for the standard deviation or ``'percentiles'`` for
                the 16th to 84th percentile range about the median. You can
                also use ``'beam'`` to divide through by the square root of the
                number of beams.

        Returns:
            [3 x N] ndarray: Bin centers [arcsec], bin statistics and bin
            uncertainties.
        """

        # Check variables are OK.

        statistic = statistic.lower()
        if statistic not in ['mean', 'median']:
            raise ValueError("Must choose statistic: mean or median.")
        uncertainty = uncertainty.lower()
        if uncertainty not in ['stddev', 'percentiles', 'beam']:
            raise ValueError("Invalid uncertainty. Must be 'stddev',"
                             + " 'percentiles' or 'beam'.")

        # Define the points to sample the radial profile at.

        rbins, x = self.radial_sampling(rbins=rbins, rvals=rpnts)

        # Collapse and bin the data.
        if data is None:
            dvals = self.collapse_cube(method=collapse,
                                       clip_values=clip_values)
        else:
            if data.ndim != 2:
                raise ValueError("If providing own data, must be 2D!")
            dvals = data.flatten()
        rvals, tvals = self.disk_coords(x0=x0, y0=y0, inc=inc, PA=PA, z0=z0,
                                        psi=psi, z1=z1, phi=phi, w_i=w_i,
                                        w_r=w_r, w_t=w_t, z_func=z_func,
                                        w_func=w_func)[:2]
        rvals, tvals, dvals = rvals.flatten(), tvals.flatten(), dvals.flatten()

        if PA_min is not None or PA_max is not None:
            mask = self.get_mask(x0=x0, y0=y0, inc=inc, PA=PA, z0=z0, psi=psi,
                                 z1=z1, phi=phi, w_i=w_i, w_r=w_r, w_t=w_t,
                                 z_func=z_func, w_func=w_func, PA_min=PA_min,
                                 PA_max=PA_max, exclude_PA=exclude_PA)
            mask = mask.flatten()
            rvals, tvals, dvals = rvals[mask], tvals[mask], dvals[mask]

        # Radially bin the data.

        ridxs = np.digitize(rvals, rbins)
        if statistic == 'mean':
            y = np.array([np.nanmean(dvals[ridxs == r])
                          for r in range(1, rbins.size)])
        else:
            y = np.array([np.nanmedian(dvals[ridxs == r])
                          for r in range(1, rbins.size)])

        if uncertainty == 'percentiles':
            dy = np.array([np.nanpercentile(dvals[ridxs == r], [16, 50, 84])
                           for r in range(1, rbins.size)])
            dy = np.array([dy[1] - dy[0], dy[2] - dy[1]])
        else:
            dy = np.array([np.nanstd(dvals[ridxs == r])
                           for r in range(1, rbins.size)])
            if uncertainty == 'beam':
                s = 10. * x**2 * np.cos(np.radians(inc))
                s += 3. * x**2 * (1. + np.cos(np.radians(inc))**2)
                s = 3. * x * (1. + np.cos(np.radians(inc))) - s**0.5
                dy /= (np.pi * s / self.bmaj)**0.5

        return x, y, dy

    def collapse_cube(self, method='max', clip_values=None):
        """
        Collapse the 3D cube to a 2D image using the requested method. Three
        methods are available: ``'max'`` takes the maximum value along the
        spectral dimension, ``'sum'`` sums up the values along the spectral
        dimension and ``'int'`` integrates along the spectral dimension.

        If you want more flexibility in the way to collapse the cube, we
        recommend `bettermoments`_.

        .. _bettermoments: https://github.com/richteague/bettermoments

        Args:
            method (Optional[str]): Method used to collapse the cube, either
                ``'max'``, ``'sum'`` or ``'int'``.
            clip_values (Optional[tuple/float]): Value to clip the data with.
                If just a single value is provided, clip all values below this,
                if a ``tuple`` is provided, clip values between these two
                values.

        Returns:
            array: Collapsed cube as a 2D array.
        """
        if self.data.ndim > 2:
            to_avg = self._clipped_noise(clip_values=clip_values, fill=0.0)
            if method.lower() not in ['max', 'sum', 'int']:
                raise ValueError("Must choose collpase method: max, sum, int.")
            if method.lower() == 'max':
                to_avg = np.nanmax(to_avg, axis=0)
            elif method.lower() == 'sum':
                to_avg = np.nansum(to_avg, axis=0)
            else:
                to_avg = np.trapz(to_avg, dx=abs(self.chan), axis=0)
        else:
            to_avg = self.data.copy()
        return to_avg

    def _clipped_noise(self, clip_values=None, fill=0.0):
        """Returns a clipped self.data."""
        if clip_values is None:
            return self.data.copy()
        clip_values = np.atleast_1d(clip_values)
        if clip_values.size == 1:
            clip_values = np.insert(clip_values, 0, -1e10)
        mask = np.logical_and(self.data >= clip_values[0],
                              self.data <= clip_values[1])
        return np.where(mask, fill, self.data.copy())

    def _estimate_RMS(self, N=5):
        """Estimate the noise from the first and last N channels."""
        sx, fx = np.percentile(np.arange(self.xaxis.size),
                               [25, 75]).astype('int')
        sy, fy = np.percentile(np.arange(self.yaxis.size),
                               [25, 75]).astype('int')
        return np.nanstd([self.data[:int(N), sy:fy, sx:fx],
                          self.data[-int(N):, sy:fy, sx:fx]])

    def radial_sampling(self, rbins=None, rvals=None, spacing=0.25):
        """
        Return bins and bin center values. If the desired bin edges are known,
        will return the bin edges and vice versa. If neither are known will
        return default binning with the desired spacing.

        Args:
            rbins (optional[list]): List of bin edges.
            rvals (optional[list]): List of bin centers.
            spacing (optional[float]): Spacing of bin centers in units of beam
                major axis.

        Returns:
            list, list: List of bin edges and bin centers.
        """
        if rbins is not None and rvals is not None:
            raise ValueError("Specify only 'rbins' or 'rvals', not both.")
        if rvals is not None:
            dr = np.diff(rvals)[0] * 0.5
            rbins = np.linspace(rvals[0] - dr, rvals[-1] + dr, len(rvals) + 1)
        if rbins is not None:
            rvals = np.average([rbins[1:], rbins[:-1]], axis=0)
        else:
            rbins = np.arange(0, self.xaxis.max(), spacing * self.bmaj)[1:]
            rvals = np.average([rbins[1:], rbins[:-1]], axis=0)
        return rbins, rvals

    # == Functions to deal the synthesized beam. == #

    def _readbeam(self):
        """Reads the beam properties from the header."""
        try:
            if self.header.get('CASAMBM', False):
                beam = fits.open(self.path)[1].data
                beam = np.median([b[:3] for b in beam.view()], axis=0)
                self.bmaj, self.bmin, self.bpa = beam
            else:
                self.bmaj = self.header['bmaj'] * 3600.
                self.bmin = self.header['bmin'] * 3600.
                self.bpa = self.header['bpa']
        except Exception:
            self.bmaj = self.dpix
            self.bmin = self.dpix
            self.bpa = 0.0
            self.beamarea = self.dpix**2.0

    def _calculate_beam_area_arcsec(self):
        """Beam area in square arcseconds."""
        omega = self.bmin * self.bmaj
        if self.bmin == self.dpix and self.bmaj == self.dpix:
            return omega
        return np.pi * omega / 4. / np.log(2.)

    def _calculate_beam_area_str(self):
        """Beam area in steradians."""
        omega = np.radians(self.bmin / 3600.)
        omega *= np.radians(self.bmaj / 3600.)
        if self.bmin == self.dpix and self.bmaj == self.dpix:
            return omega
        return np.pi * omega / 4. / np.log(2.)

    @property
    def pix_per_beam(self):
        """Number of pixels per beam."""
        return self._calculate_beam_area_arcsec() / np.power(self.dpix, 2.0)

    @property
    def beam_per_pix(self):
        """Number of beams per pixel."""
        return 1. / self.pix_per_beam

    @property
    def beam_area_arcsec(self):
        """Beam area in square arcseconds."""
        return self._calculate_beam_area_arcsec()

    @property
    def beam_area_str(self):
        """Beam area in steradians."""
        return self._calculate_beam_area_str()

    @property
    def beam(self):
        """Returns the beam parameters in [arcsec], [arcsec], and [degrees]."""
        return self.bmaj, self.bmin, self.bpa

    def _beamkernel(self, bmaj=None, bmin=None, bpa=None, nbeams=1.0):
        """Returns the 2D Gaussian kernel for convolution."""
        from astropy.convolution import Gaussian2DKernel
        if bmaj is None and bmin is None and bpa is None:
            bmaj = self.bmaj
            bmin = self.bmin
            bpa = self.bpa
        bmaj /= self.dpix * self.fwhm
        bmin /= self.dpix * self.fwhm
        bpa = np.radians(bpa)
        if nbeams > 1.0:
            bmin *= nbeams
            bmaj *= nbeams
        return Gaussian2DKernel(bmin, bmaj, theta=np.radians(bpa))

    @staticmethod
    def _convolve_image(image, kernel, fast=True):
        """Convolve the image with the provided kernel."""
        if fast:
            from astropy.convolution import convolve_fft
            return convolve_fft(image, kernel)
        from astropy.convolution import convolve
        return convolve(image, kernel, boundary='extend')

    def convolve_cube(self, bmaj=None, bmin=None, bpa=None, nbeams=1.0,
                      fast=True, data=None):
        """
        Convolve the cube with a 2D Gaussian beam.

        Args:
            bmaj (Optional[float]): FWHM of the Gaussian's major axis in
                [arcsec]. Default is to use the beam major axis.
            bmin (Optional[float]): FWHM of the Gaussian's minor axis in
                [arcsec]. Default is to use the beam minor axis.
            bpia (Optional[float]): Position angle of the Gaussian in
                [degrees]. Default is to use the beam position angle.
            nbeams (Optional[float]): Number of beams to convolve the image by.
                This is simple a multiplicative factor for ``bmaj`` and
                ``bmin`` if they are not provided.
            fast (Optional[bool]): Whether to use the FFT method for the
                convolution. Default is ``True``.
            data (Optional[array]):
        """
        data = self.data if data is None else data
        if data.ndim == 2:
            data = np.array([data])
        bmaj = self.bmaj if bmaj is None else bmaj
        bmin = self.bmin if bmin is None else bmin
        bpa = self.bpa if bpa is None else bpa
        k = self._beamkernel(bmaj=bmaj, bmin=bmin, bpa=bpa, nbeams=nbeams)
        convolved_cube = [imagecube._convolve_image(c, k, fast) for c in data]
        return np.squeeze(convolved_cube)

    def add_correlated_noise(self, rms, bmaj, bmin=None, bpa=0.0, nchan=2):
        """Add the output of correlated_nosie() directly to self.data."""
        self.data += self.correlated_noise(rms=rms, bmaj=bmaj, bmin=bmin,
                                           bpa=bpa, nchan=nchan)

    def correlated_noise(self, rms, bmaj, bmin=None, bpa=0.0, nchan=2):
        """
        Generate a 3D cube of spatially and spectrall correlated noise,
        following function from Ryan Loomis. TODO: Allow for a user-defined
        kernel for the spectral convolution.

        Args:
            rms (float): Desired RMS of the noise.
            bmaj (float): Beam major axis for the spatial convolution in
                [arcsec].
            bmin (optional[float]): Beam minor axis for the spatial convolution
                in [arcsec]. If no value is provided we assume a circular beam.
            bpa (optional[float]): Position angle of the beam, east of north in
                [degrees]. This is not required for a circular beam.
            nchan (optional[int]): Width of Hanning kernel for spectral
                convolution. By default this is 2.

        Returns:
            noise (ndarray[float]): An array of noise with the same shape of
                the data with a standard deviation provided.
        """

        # Default to circular beam.
        bmin = bmaj if bmin is None else bmin

        # Make random noise.
        noise = np.random.normal(size=self.data.size).reshape(self.data.shape)

        # Convolve it along the channels.
        kernel = np.hanning(nchan + 2)
        kernel /= np.sum(kernel)
        if np.isfinite(kernel).all() and self.data.ndim == 3:
            noise = np.array([[np.convolve(noise[:, i, j], kernel, mode='same')
                               for i in range(noise.shape[1])]
                              for j in range(noise.shape[2])]).T

        # Convolve it spatially.
        if bmaj > 0.0:
            kernel = self._beamkernel(bmaj=bmaj, bmin=bmin, bpa=bpa)
            if self.data.ndim == 3:
                noise = np.array([self._convolve_image(c, kernel)
                                  for c in noise])
            else:
                noise = self._convolve_image(noise, kernel)

        # Rescale the noise.
        return noise * rms / np.std(noise)

    # == Plotting Functions == #

    @property
    def extent(self):
        """Extent for imshow."""
        return [self.xaxis[0], self.xaxis[-1], self.yaxis[0], self.yaxis[-1]]

    @property
    def BuRd(self):
        import matplotlib.pyplot as plt
        import matplotlib.colors as mcolors
        c2 = plt.cm.Reds(np.linspace(0, 1, 32))
        c1 = plt.cm.Blues_r(np.linspace(0, 1, 32))
        colors = np.vstack((c1, np.ones(4), c2))
        return mcolors.LinearSegmentedColormap.from_list('eddymap', colors)

    def plotbeam(self, ax, x0=0.1, y0=0.1, **kwargs):
        """
        Plot the sythensized beam on the provided axes.

        Args:
            ax (matplotlib axes instance): Axes to plot the FWHM.
            x0 (float): Relative x-location of the marker.
            y0 (float): Relative y-location of the marker.
            kwargs (dic): Additional kwargs for the style of the plotting.
        """
        from matplotlib.patches import Ellipse
        beam = Ellipse(ax.transLimits.inverted().transform((x0, y0)),
                       width=self.bmin, height=self.bmaj, angle=-self.bpa,
                       fill=False, hatch=kwargs.pop('hatch', '////////'),
                       lw=kwargs.pop('linewidth', kwargs.pop('lw', 1)),
                       color=kwargs.pop('color', kwargs.pop('c', 'k')),
                       zorder=kwargs.pop('zorder', 1000), **kwargs)
        ax.add_patch(beam)

    def plotFWHM(self, ax, x0=0.125, y0=0.125, major=True,
                 align='center', **kwargs):
        """
        Plot the synthesized beam FWHM on the provided axes.

        Args:
            ax (matplotlib axes instance): Axes to plot the FWHM.
            x0 (float): Relative x-location of the marker.
            y0 (float): Relative y-location of the marker.
            major (bool): If True, plot the beam major axis, otherwise the
                minor axis.
            align (str): How to align the marker with respect to the provided
                x0 value. Must be 'center' (default), 'left' or 'right'.
            kwargs (dic): Additional kwargs for the style of the plotting.
        """
        x0, y0 = ax.transLimits.inverted().transform((x0, y0))
        dx = 0.5 * self.bmaj if major else 0.5 * self.bmin
        if align not in ['left', 'center', 'right']:
            raise ValueError("align must be 'left', 'center' or 'right'.")
        if align.lower() == 'left':
            x0 += dx
        elif align.lower() == 'right':
            x0 -= dx
        ax.errorbar(x0, y0, xerr=dx, fmt=' ',
                    color=kwargs.pop('color', kwargs.pop('c', 'k')),
                    capthick=kwargs.pop('capthick', 1.5),
                    capsize=kwargs.pop('capsize', 1.25), **kwargs)

    def plotaxes(self, ax, x0=0., y0=0., inc=0., PA=0., major=1.0, **kwargs):
        """
        Plot the major and minor axes on the provided axis.

        Args:
            ax (Matplotlib axes): Axes instance to plot onto.
            x0 (optional[float]): Relative x-location of the center [arcsec].
            y0 (optional[float]): Relative y-location of the center [arcsec].
            inc (optional[float]): Inclination of the disk in [degrees].
            PA (optional[float]): Position angle of the disk in [degrees].
            major (optional[float]): Size of the major axis line in [arcsec].
        """

        # Default parameters plotting values.
        ls = kwargs.pop('ls', kwargs.pop('linestyle', '--'))
        lw = kwargs.pop('lw', kwargs.pop('linewidth', 0.5))
        lc = kwargs.pop('c', kwargs.pop('color', 'k'))
        ms = kwargs.pop('s', kwargs.pop('size', 1))
        zo = kwargs.pop('zorder', -2)
        m = kwargs.pop('marker', 'o')

        # Plotting.
        coords = [[0.5, t] for t in np.arange(-180, 180, 90)]
        x, y = self.disk_to_sky(coords, x0=x0, y0=y0, inc=inc, PA=PA)

        for i in range(2):
            ax.plot(x[i::2], y[i::2], ls=ls, lw=lw, color=lc, zorder=zo)
        if dotted:
            for xx, yy in zip(x, y):
                ax.scatter(xx, yy, s=ms, marker=m, color=lc, zorder=zo, lw=lw)

    def plot_surface(self, ax=None, x0=0.0, y0=0.0, inc=0.0, PA=0.0, z0=0.0,
                     psi=0.0, z1=0.0, phi=1.0, tilt=0.0, r_min=0.0, r_max=None,
                     ntheta=9, nrad=10, check_mask=True, **kwargs):
        """
        Overplot the emission surface onto an axis.

        Args:
            ax (Optional[AxesSubplot]): Axis to plot onto.
            x0 (Optional[float]): Source right ascension offset [arcsec].
            y0 (Optional[float]): Source declination offset [arcsec].
            inc (Optional[float]): Source inclination [deg].
            PA (Optional[float]): Source position angle [deg]. Measured
                between north and the red-shifted semi-major axis in an
                easterly direction.
            z0 (Optional[float]): Aspect ratio at 1" for the emission surface.
                To get the far side of the disk, make this number negative.
            psi (Optional[float]): Flaring angle for the emission surface.
            z1 (Optional[float]): Aspect ratio correction term at 1" for the
                emission surface. Should be opposite sign to z0.
            phi (Optional[float]): Flaring angle correction term for the
                emission surface.
            tilt (Optional[float]): Value between -1 and 1, describing the
                rotation of the disk. For negative values, the disk is rotating
                clockwise on the sky.
            r_min (Optional[float]): Inner radius to plot, default is 0.
            r_max (Optional[float]): Outer radius to plot.
            ntheta (Optional[int]): Number of theta contours to plot.
            nrad (Optional[int]): Number of radial contours to plot.
            check_mask (Optional[bool]): Mask regions which are like projection
                errors for highly flared surfaces.

        Returns:
            ax (AxesSubplot): Axis with the contours overplotted.
        """

        # Dummy axis to overplot.
        if ax is None:
            import matplotlib.pyplot as plt
            ax = plt.subplots()[1]

        # Front half of the disk.
        rf, tf, zf = self.disk_coords(x0=x0, y0=y0, inc=inc, PA=PA, z0=z0,
                                      psi=psi, z1=z1, phi=phi, tilt=tilt)
        rf = np.where(zf >= 0.0, rf, np.nan)
        tf = np.where(zf >= 0.0, tf, np.nan)

        # Rear half of the disk.
        rb, tb, zb = self.disk_coords(x0=x0, y0=y0, inc=inc, PA=PA, z0=-z0,
                                      psi=psi, z1=-z1, phi=phi, tilt=tilt)
        rb = np.where(zb <= 0.0, rb, np.nan)
        tb = np.where(zb <= 0.0, tb, np.nan)

        # Flat disk for masking.
        rr, tt, _ = self.disk_coords(x0=x0, y0=y0, inc=inc, PA=PA)

        # Make sure the bounds are OK.
        r_min = 0.0 if r_min is None else r_min
        r_max = rr.max() if r_max is None else r_max

        # Make sure the front side hides the rear.
        mf = np.logical_and(rf >= r_min, rf <= r_max)
        mb = np.logical_and(rb >= r_min, rb <= r_max)
        tf = np.where(mf, tf, np.nan)
        rb = np.where(~mf, rb, np.nan)
        tb = np.where(np.logical_and(np.isfinite(rb), mb), tb, np.nan)

        # For some geometries we want to make sure they're not doing funky
        # things in the outer disk when psi is large.
        if check_mask:
            mm = rr <= check_mask * r_max
            rf = np.where(mm, rf, np.nan)
            rb = np.where(mm, rb, np.nan)
            tf = np.where(mm, tf, np.nan)
            tb = np.where(mm, tb, np.nan)

        # Popluate the kwargs with defaults.
        lw = kwargs.pop('lw', kwargs.pop('linewidth', 0.5))
        zo = kwargs.pop('zorder', 10000)
        c = kwargs.pop('colors', kwargs.pop('c', 'k'))

        radii = np.linspace(0, r_max, int(nrad + 1))[1:]
        theta = np.linspace(-np.pi, np.pi, int(ntheta + 1))[:-1]

        # Do the plotting.
        ax.contour(self.xaxis, self.yaxis, rf, levels=radii, colors=c,
                   linewidths=lw, linestyles='-', zorder=zo, **kwargs)
        ax.contour(self.xaxis, self.yaxis, tf, levels=theta, colors=c,
                   linewidths=lw, linestyles='-', zorder=zo, **kwargs)
        ax.contour(self.xaxis, self.yaxis, rb, levels=radii, colors=c,
                   linewidths=lw, linestyles='--', zorder=zo, **kwargs)
        ax.contour(self.xaxis, self.yaxis, tb, levels=theta, colors=c,
                   linewidths=lw, linestyles='--', zorder=zo)
        return ax

    def polar_plot(self, rgrid=None, tgrid=None, x0=0.0, y0=0.0, inc=0.0,
                   PA=0.0, z0=0.0, psi=0.0, z1=0.0, phi=1.0, w_i=0.0, w_r=1.0,
                   w_t=0.0, z_func=None, w_func=None, data=None,
                   collapse='max', clip_values=None, griddata_kwargs=None,
                   ax=None, xaxis='radius', imshow_kwargs=None):
        """
        Plots the polar deprojection (using :func:`deproject_data_polar`) of
        the attached data. You can also specify your own data if you want to.

        Args:
            rgrid (Optional[array]): Radial
            x0 (Optional[float]): Source right ascension offset [arcsec].
            y0 (Optional[float]): Source declination offset [arcsec].
            inc (Optional[float]): Source inclination [deg].
            PA (Optional[float]): Source position angle [deg]. Measured
                between north and the red-shifted semi-major axis in an
                easterly direction.
            z0 (Optional[float]): Aspect ratio at 1" for the emission surface.
                To get the far side of the disk, make this number negative.
            psi (Optional[float]): Flaring angle for the emission surface.
            z1 (Optional[float]): Aspect ratio correction term at 1" for the
                emission surface. Should be opposite sign to ``z0``.
            phi (Optional[float]): Flaring angle correction term for the
                emission surface.
            w_i (Optional[float]): Warp inclination in [degrees] at the disk
                center.
            w_r (Optional[float]): Scale radius of the warp in [arcsec].
            w_t (Optional[float]): Angle of nodes of the warp in [degrees].
            z_func (Optional[callable]): User-defined function returning z in
                [arcsec] at a given radius in [arcsec].
            w_func (Optional[callable]): User-defined function returning z_warp
                in [arcsec] at a given radius in [arcsec].
            data (Optional[array]): Data to deproject, otherwise use the
                attached data. If providing data, it must already be collapsed
                to a 2D array.
            collapse (Optional[str]): Method used to collapse 3D data. Must be
                ``'max'`` to take the maximum value, ``'sum'`` to sum along the
                spectral axis or ``'int'`` to integrate along the spectral
                axis.
            clip_values (Optional[float/iterable]): Clip the data values. If a
                single value is given, clip all values below this, if two
                values are given, clip values between them.
            ax (Optional[Matplolib axis]): Axes to plot the data on.
            xaxis (Optional[str]): Which value to have along the x-axis, either
                ``'radius'`` or ``'polar angle'``.
            imshow_kwargs(Optional[dict]): Kwargs to be passed to imshow.

        Returns:
            ax (Matoplot axis): Axis on which the plot is plotted.

        """
        gridded = self.deproject_data_polar(rgrid=rgrid, tgrid=tgrid, x0=x0,
                                            y0=y0, inc=inc, PA=PA, z0=z0,
                                            psi=psi, z1=z1, phi=phi, w_i=w_i,
                                            w_r=w_r, w_t=w_t, z_func=z_func,
                                            w_func=w_func, data=data,
                                            collapse=collapse,
                                            clip_values=clip_values,
                                            griddata_kwargs=griddata_kwargs)
        rgrid, tgrid, dgrid = gridded

        import matplotlib.pyplot as plt

        xaxis = xaxis.lower()
        if xaxis not in ['radius', 'polar angle']:
            raise ValueError("'xaxis' must be 'radius' or 'polar angle'.")

        if ax is None:
            _, ax = plt.subplots()

        imshow_kwargs = {} if imshow_kwargs is None else imshow_kwargs
        _ = imshow_kwargs.pop('origin', None)
        _ = imshow_kwargs.pop('extent', None)
        aspect = imshow_kwargs.pop('aspect', 'auto')

        if xaxis != 'radius':
            dgrid = dgrid.T
            extent = [tgrid[0], tgrid[-1], rgrid[0], rgrid[-1]]
            ylabel, xlabel = 'Radius (arcsec)', 'Polar Angle (degrees)'
        else:
            extent = [rgrid[0], rgrid[-1], tgrid[0], tgrid[-1]]
            xlabel, ylabel = 'Radius (arcsec)', 'Polar Angle (degrees)'

        im = ax.imshow(dgrid, origin='lower', extent=extent, aspect=aspect,
                       **imshow_kwargs)
        cb = plt.colorbar(im, pad=0.02)
        ax.set_xlabel(xlabel)
        ax.set_ylabel(ylabel)
        return ax

    def deproject_data_polar(self, rgrid=None, tgrid=None, x0=0.0, y0=0.0,
                             inc=0.0, PA=0.0, z0=0.0, psi=0.0, z1=0.0, phi=1.0,
                             w_i=0.0, w_r=1.0, w_t=0.0, z_func=None,
                             w_func=None, data=None, collapse='max',
                             clip_values=None, griddata_kwargs=None):
        """
        Deproject the data into (r, theta) coordinates based on the geometrical
        properties provided.

        Args:
            x0 (Optional[float]): Source right ascension offset [arcsec].
            y0 (Optional[float]): Source declination offset [arcsec].
            inc (Optional[float]): Source inclination [deg].
            PA (Optional[float]): Source position angle [deg]. Measured
                between north and the red-shifted semi-major axis in an
                easterly direction.
            z0 (Optional[float]): Aspect ratio at 1" for the emission surface.
                To get the far side of the disk, make this number negative.
            psi (Optional[float]): Flaring angle for the emission surface.
            z1 (Optional[float]): Aspect ratio correction term at 1" for the
                emission surface. Should be opposite sign to z0.
            phi (Optional[float]): Flaring angle correction term for the
                emission surface.
            w_i (Optional[float]): Warp inclination in [degrees] at the disk
                center.
            w_r (Optional[float]): Scale radius of the warp in [arcsec].
            w_t (Optional[float]): Angle of nodes of the warp in [degrees].
            z_func (Optional[callable]): User-defined function returning z in
                [arcsec] at a given radius in [arcsec].
            w_func (Optional[callable]): User-defined function returning z_warp
                in [arcsec] at a given radius in [arcsec].
            data (Optional[array]): Data to deproject, otherwise use the
                attached data. If providing data, it must already be collapsed
                to a 2D array.
            collapse (Optional[str]): Method used to collapse 3D data. Must be
                'max' to take the maximum value, 'sum' to sum along the
                spectral axis or 'int' to integrate along the spectral axis.
            clip_values (Optional[float/iterable]): Clip the data values. If a
                single value is given, clip all values below this, if two
                values are given, clip values between them.
            griddata_kwargs (Optional[dict]): Kwargs to be passed to gridddata.

        Returns:
            rgrid: Radial grid to deproject onto in [arcsec].
            tgrid: Polar angle grid to deproject onto in [degrees].
            dgrid: Deprojected data array.
        """

        # 1 - collapse the data.
        if data is None:
            dvals = self.collapse_cube(method=collapse,
                                       clip_values=clip_values).flatten()
        else:
            if data.ndim != 2:
                raise ValueError("If providing own data, must be 2D!")
            dvals = data.flatten()

        # 2 - define the grids. convert the polar grids to radians.
        rvals, tvals, _ = self.disk_coords(x0=x0, y0=y0, inc=inc, PA=PA, z0=z0,
                                           psi=psi, z1=z1, phi=phi, w_i=w_i,
                                           w_r=w_r, w_t=w_t, z_func=z_func,
                                           w_func=w_func)
        rvals, tvals = rvals.flatten(), tvals.flatten()
        if rvals.shape != dvals.shape:
            raise ValueError("Mismatch in 'rvals' and 'dvals' shapes.")
        if rgrid is None:
            rgrid = np.arange(self.bmaj, self.xaxis.max(), 2.*self.dpix)
        if tgrid is None:
            tgrid = np.linspace(-3.2, 3.2, 61)
        else:
            tgrid = np.radians(tgrid)

        # 3 - grid the data.
        from scipy.interpolate import griddata
        griddata_kwargs = {} if griddata_kwargs is None else griddata_kwargs
        method = griddata_kwargs.pop('method', 'nearest')
        dgrid = griddata(points=(rvals, tvals), values=dvals,
                         xi=(rgrid[None, :], tgrid[:, None]),
                         method=method, **griddata_kwargs)
        return rgrid, np.degrees(tgrid), dgrid

    # == Emission Height Functions == #

    def emission_height(self, inc, PA, x0=0.0, y0=0.0, chans=None,
                        threshold=0.95, smooth=[0.5, 0.5], **kwargs):
        """
        Infer the height of the emission surface following the method in Pinte
        et al. (2018a).

        Args:
            inc (float): Inclination of the source in [degrees].
            PA (float): Position angle of the source in [degrees].
            x0 (Optional[float]): Source center offset in x direction in
                [arcsec].
            y0 (Optional[float]): Source center offset in y direction in
                [arcsec].
            chans (Optional[list]): The lower and upper channel numbers to
                include in the fitting.
            threshold (Optional[float]): Fraction of the peak intensity at that
                radius to clip in calculating the data.
            smooth (Optional[list]): Kernel to smooth the profile with prior to
                measuring the peak pixel positions.

        Returns:
            r (ndarray): Deprojected midplane radius in [arcsec].
            z (ndarray): Deprojected emission height in [arcsec].
            Fnu (ndarray): Intensity of at that location.
        """

        # Extract the channels to use.
        if chans is None:
            chans = [0, self.velax.size]
        chans = np.atleast_1d(chans)
        chans[0] = max(chans[0], 0)
        chans[1] = min(chans[1], self.velax.size)
        data = self.data[chans[0]:chans[1]+1].copy()

        # Shift the images to center the image.
        if (x0 != 0.0) or (y0 != 0.0):
            data = self.shift_center(dx0=x0, dy0=y0, data=data, save=False)

        # Rotate the image so major axis is aligned with x-axis.
        if PA is not None:
            data = self.rotate_image(PA, data=data, save=False)

        # Make a radial profile of the peak values.
        rvals = self._get_midplane_polar_coords(0.0, 0.0, inc, 0.0)[0]
        rbins = np.arange(0, self.xaxis.max() + self.dpix, self.dpix)
        if threshold > 0.0:
            Tb = np.max(data, axis=0).flatten()
            ridxs = np.digitize(rvals.flatten(), rbins)
            avgTb = [np.mean(Tb[ridxs == r]) for r in range(1, rbins.size)]
            kernel = np.ones(np.ceil(self.bmaj / self.dpix).astype('int'))
            avgTb = np.convolve(avgTb, kernel / np.sum(kernel), mode='same')

        # Clip everything below this value.
        from scipy.interpolate import interp1d
        avgTb = interp1d(rbins[:-1], threshold * avgTb,
                         fill_value=np.nan, bounds_error=False)
        data = np.where(data >= avgTb(rvals), data, 0.0)

        # Find all the peaks. Save the (r, z, Tb) value. Here we convolve the
        # profile with a top-hat function to reduce some of the noise. We find
        # the two peaks and follow the method from Pinte et al. (2018a) to
        # calculate the height of the emission.
        #from detect_peaks import detect_peaks
        smooth = smooth / np.sum(smooth) if smooth is not None else [1.0]
        peaks = []
        for c_idx in range(data.shape[0]):
            for x_idx in range(data.shape[2]):
                x_c = self.xaxis[x_idx]
                mpd = kwargs.pop('mpd', 0.05 * abs(x_c))
                try:
                    profile = np.convolve(data[c_idx, :, x_idx],
                                          smooth, mode='same')
                    y_idx = detect_peaks(profile, mpd=mpd, **kwargs)
                    y_idx = y_idx[data[c_idx, y_idx, x_idx].argsort()]
                    y_f, y_n = self.yaxis[y_idx[-2:]]
                    y_c = 0.5 * (y_f + y_n)
                    r = np.hypot(x_c, (y_f - y_c) / np.cos(np.radians(inc)))
                    z = y_c / np.sin(np.radians(inc))
                    if z > 0.5 * r or z < 0:
                        raise ValueError()
                    Tb = data[c_idx, y_idx[-1], x_idx]
                except:
                    r, z, Tb = np.nan, np.nan, np.nan
                peaks += [[r, z, Tb]]
        peaks = np.squeeze(peaks)
        return peaks[~np.any(np.isnan(peaks), axis=1)].T

    # == Spectra Functions == #

    def integrated_spectrum(self, r_min=None, r_max=None, clip_values=None):
        """
        Return an integrated spectrum in [Jy]. Will convert images in Tb to
        Jy/beam using the full Planck law. This may cause some noise issues for
        low SNR data.

        Args:
            r_min (Optional[float]): Inner radius in [arcsec] of the area to
                integrate over. Note this is just a circular mask.
            r_max (Optional[float]): Outer radius in [arcsec] of the area to
                integrate over. Note this is just a circular mask.
            clip_values (Optional[float/iterable]): Clip the data values. If a
                single value is given, clip all values below this, if two
                values are given, clip values between them.

        Returns:
            ``flux`` (ndarray): Array of the integrated flux in [Jy] values
            along the attached velocity axis. ``uncertainty`` (ndarray): Array
            of the uncertainties on ``flux``.
        """
        if self.data.ndim != 3:
            raise ValueError("Cannot make a spectrum from a 2D image.")
        mask = np.ones(self.data.shape)
        if r_max is not None or r_min is not None:
            rvals = np.hypot(self.xaxis[None, :], self.yaxis[:, None])
            if r_max is not None:
                mask = np.where(rvals[None, :, :] <= r_max, mask, 0)
            if r_min is not None:
                mask = np.where(rvals[None, :, :] >= r_min, mask, 0)
        to_sum = self._clipped_noise(clip_values=clip_values)
        if self.bunit.lower() == 'k':
            to_sum = self._Tb_to_jybeam(data=to_sum)
        to_sum /= self.pix_per_beam
        return np.array([np.nansum(c) for c in to_sum * mask])

    def get_deprojected_spectrum(self, r_min, r_max, PA_min=None, PA_max=None,
                                 exclude_PA=False, x0=0.0, y0=0.0, inc=0.0,
                                 PA=0.0, z0=0.0, psi=1.0, z1=0.0, phi=1.0,
                                 tilt=0.0, beam_spacing=False, mstar=1.0,
                                 dist=100., vrot=None, vrad=0., resample=True):
        """
        Return the azimuthally averaged spectrum from an annulus described by
        r_min and r_max. The spectra can be deprojected assuming either
        Keplerian rotation or with the provided vrot and vrad values.

        Args:
            Coming...

        Returns:
            ``x`` (ndarray[float]): Spectral axis of the deprojected spectrum.
            ``y`` (ndarray[float]): Spectrum, either flux density or brightness
            temperature depending on the units of the cube. ``dy``
            (ndarray[float]): Uncertainty on each y value based on the scatter
            in the resampled bins.
        """
        annulus = self.get_annulus(r_min=r_min, r_max=r_max, PA_min=PA_min,
                                   PA_max=PA_max, exclude_PA=exclude_PA, x0=x0,
                                   y0=y0, inc=inc, PA=PA, z0=z0, psi=psi,
                                   z1=z1, phi=phi, tilt=tilt, z_func=None,
                                   as_ensemble=True, beam_spacing=beam_spacing)
        if vrot is None:
            vrot = self.keplerian_curve(rpnts=np.average([r_min, r_max]),
                                        mstar=mstar, dist=dist, inc=inc, z0=z0,
                                        psi=psi, z1=z1, phi=phi)
        return annulus.deprojected_spectrum(vrot=vrot, vrad=vrad,
                                            resample=resample, scatter=True)

    # == Rotation Functions == #

    def keplerian_profile(self, x0=0.0, y0=0.0, inc=0.0, PA=0.0, z0=0.0,
                          psi=1.0, z1=0.0, phi=1.0, tilt=0.0, mstar=1.0,
                          dist=100., vlsr=0.0):
        """Return a Keplerian rotation profile (for the near side) in [m/s]."""
        rvals, tvals, zvals = self.disk_coords(x0=x0, y0=y0, inc=inc, PA=PA,
                                               z0=z0, psi=psi, z1=z1, phi=phi)
        vrot = sc.G * mstar * self.msun * np.power(rvals * dist * sc.au, 2.0)
        vrot *= np.power(np.hypot(rvals, zvals) * sc.au * dist, -3.0)
        return np.sqrt(vrot) * np.cos(tvals) * np.sin(np.radians(inc)) + vlsr

    def keplerian_curve(self, rpnts, mstar, dist, inc=90.0, z0=0.0, psi=1.0,
                        z1=0.0, phi=1.0):
        """
        Return a Keplerian rotation profile [m/s] at rpnts [arcsec].

        Args:
            rpnts (ndarray/float): Radial locations in [arcsec] to calculate
                the Keplerian rotation curve at.
            mstar (float): Mass of the central star in [Msun].
            dist (float): Distance to the source in [pc].
            inc (Optional[float]): Inclination of the source in [deg]. If not
                provided, will return the unprojected value.
            z0 (Optional[float]): Aspect ratio at 1" for the emission surface.
                To get the far side of the disk, make this number negative.
            psi (Optional[float]): Flaring angle for the emission surface.
            z1 (Optional[float]): Aspect ratio correction term at 1" for the
                emission surface. Should be opposite sign to z0.
            phi (Optional[float]): Flaring angle correction term for the
                emission surface.

        Returns:
            vkep (ndarray/float): Keplerian rotation curve [m/s] at the
                specified radial locations.
        """
        rpnts = np.squeeze(rpnts)
        zpnts = z0 * np.power(rpnts, psi) + z1 * np.power(rpnts, phi)
        r_m, z_m = rpnts * dist * sc.au, zpnts * dist * sc.au
        vkep = sc.G * mstar * self.msun * np.power(r_m, 2.0)
        vkep = np.sqrt(vkep / np.power(np.hypot(r_m, z_m), 3.0))
        return vkep * np.sin(np.radians(inc))

    # == Functions to write a Keplerian mask for CLEANing. == #

    def CLEAN_mask(self, x0=0.0, y0=0.0, inc=0.0, PA=0.0, z0=0.0, psi=1.0,
                   z1=0.0, phi=1.0, mstar=1.0, dist=100.,
                   r_max=None, r_min=None, vlsr=0.0, dV0=500., dVq=-0.4,
                   nbeams=0.0, fname=None, fast=True, return_mask=False):
        """
        Create a mask suitable for CLEANing the data. The flared emission
        surface is described with the usual geometrical parameters (see
        disk_coords for more). A radial profile for the line width is also
        included such that

            dV = dV0 * (r / 1")**dVq

        providing a little more flexibility to alter the mask shape in the
        outer regions of the disk.

        Args:
            x0 (Optional[float]): Source right ascension offset [arcsec].
            y0 (Optional[float]): Source declination offset [arcsec].
            inc (Optional[float]): Source inclination [deg].
            PA (Optional[float]): Source position angle [deg]. Measured
                between north and the red-shifted semi-major axis in an
                easterly direction.
            z0 (Optional[float]): Aspect ratio at 1" for the emission surface.
                To get the far side of the disk, make this number negative.
            psi (Optional[float]): Flaring angle for the emission surface.
            z1 (Optional[float]): Aspect ratio correction term at 1" for the
                emission surface. Should be opposite sign to z0.
            phi (Optional[float]): Flaring angle correction term for the
                emission surface.
            tilt (Optional[float]): Value between -1 and 1, describing the
                rotation of the disk. For negative values, the disk is rotating
                clockwise on the sky.
            mstar (Optional[float]): Mass of the central starr in [Msun].
            dist (Optional[float]): Distance to the source in [pc].
            r_min (Optional[float]): Inner radius of the disk in [arcsec].
            r_max (Optional[float]): Outer radius of the disk in [arcsec].
            vlsr (Optional[float]): Systemic velocity in [m/s].
            dV0 (Optional[float]): Doppler line width at 1 arcsec in [m/s].
            dVq (Optional[float]): Power-law exponent of the line width
                profile. A value of 0 will result in dV which is constant.
            nbeams (Optional[float]): The number of beams kernels to convolve
                the mask with. For example, nbeams=1 will conolve the mask with
                the attached beam, nbeams=2 will convolve it with a beam double
                the size.
            fname (Optional[str]): File name to save the mask to. If none is
                specified, will use the same path but with a ''.mask.fits'
                extension.
            fast (Optional[bool]): If True, use the fast convolve from Astropy.
            return_mask (Optional[bool]): If True, return the mask as an array,
                otherwise, save it to a FITS file.

            Returns:
                mask (ndarray): If return_mask is True, will return a mask
                matching the shape of the attached cube.
        """

        # Allow for multiple hyperfine components.
        vlsr = np.atleast_1d(vlsr)

        # Loop over all the systemic velocities.
        mask = [self._keplerian_mask(x0=x0, y0=y0, inc=inc, PA=PA,
                                     z0=0.0, psi=psi, z1=z1, phi=phi,
                                     mstar=mstar, r_max=r_max,
                                     r_min=r_min, dist=dist, vlsr=v, dV=dV0,
                                     dVq=dVq) for v in vlsr]
        mask = np.where(np.nansum(mask, axis=0) > 0, 1, 0)
        if mask.shape != self.data.shape:
            raise ValueError("Mask shape is not the same as the data.")

        # Include the beam smearing.
        if nbeams > 0.0:
            mask = self.convolve_cube(nbeams=nbeams, data=mask*1e2, fast=fast)
            mask = np.where(mask >= 1e-2, 1, 0)

        # Return the mask if requested.
        if return_mask:
            return mask

        # Otherwise, save as a new FITS cube.
        if np.diff(self._readvelocityaxis()).mean() < 0:
            mask = mask[::-1]

        if fname is None:
            fname = self.path.replace('.fits', '.mask.fits')
        hdu = fits.open(self.path)
        hdu[0].data = mask
        hdu[0].scale('int16')
        try:
            hdu.writeto(fname.replace('.fits', '') + '.fits',
                        overwrite=True, output_verify='fix')
        except TypeError:
            hdu.writeto(fname.replace('.fits', '') + '.fits',
                        clobber=True, output_verify='fix')

    def _dV_profile(self, x0=0.0, y0=0.0, inc=0.0, PA=0.0, z0=0.0, psi=1.0,
                    z1=0.0, phi=1.0, tilt=0.0, dV=450., dVq=0.0):
        """Returns a deprojected linewidth profile for a given geometry."""
        if dVq == 0.0:
            return dV * np.ones((self.nypix, self.nxpix))
        rdisk = self.disk_coords(x0=x0, y0=y0, inc=inc, PA=PA, z0=z0, psi=psi,
                                 z1=z1, phi=phi)[0]
        return dV * np.power(rdisk, dVq)

    def _keplerian_mask(self, x0=0.0, y0=0.0, inc=0.0, PA=0.0, z0=0.0, psi=1.0,
                        z1=0.0, phi=1.0, mstar=1.0, r_max=None,
                        r_min=None, dist=100, vlsr=0.0, dV=250., dVq=0.0):
        """Generate the Keplerian mask as a cube. dV is FWHM of line."""
        mask = np.ones(self.data.shape) * self.velax[:, None, None]
        r_min = 0.0 if r_min is None else r_min
        r_max = 1e5 if r_max is None else r_max
        dV = self._dV_profile(x0=x0, y0=y0, inc=inc, PA=PA, z0=z0, psi=psi,
                              z1=z1, phi=phi, dV=dV, dVq=dVq)

        # Rotation of the front side of the disk.
        v1 = self.keplerian_profile(x0=x0, y0=y0, inc=inc, PA=PA, z0=z0,
                                    psi=psi, z1=z1, phi=phi,
                                    mstar=mstar, dist=dist, vlsr=vlsr)
        rr = self.disk_coords(x0=x0, y0=y0, inc=inc, PA=PA, z0=z0, psi=psi,
                              z1=z1, phi=phi)[0]
        v1 = np.where(np.logical_and(rr >= r_min, rr <= r_max), v1, 1e20)
        v1 = abs(mask - np.ones(self.data.shape) * v1[None, :, :])
        if z0 == 0.0 and z1 == 0.0:
            return np.where(v1 <= dV, 1.0, 0.0)

        # Rotation of the far side of the disk if appropriate.
        v2 = self.keplerian_profile(x0=x0, y0=y0, inc=inc, PA=PA, z0=-z0,
                                    psi=psi, z1=-z1, phi=phi,
                                    mstar=mstar, dist=dist, vlsr=vlsr)
        rr = self.disk_coords(x0=x0, y0=y0, inc=inc, PA=PA, z0=-z0, psi=psi,
                              z1=-z1, phi=phi)[0]
        v2 = np.where(np.logical_and(rr >= r_min, rr <= r_max), v2, 1e20)
        v2 = abs(mask - np.ones(self.data.shape) * v2[None, :, :])
        return np.where(np.logical_or(v1 <= dV, v2 <= dV), 1.0, 0.0)

    def synthetic_obs(self, bmaj, bmin=None, bpa=0.0, rms=None, chan=None,
                      nchan=None, rescale='auto', spectral_response=None,
                      save=False):
        """
        Generate synthetic observations by convolving the data spatially and
        spectrally and adding correlated noise.

        Args:
            bmaj (float): Beam major axis in [arcsec].
            bmin (optional[float]): Beam minor axis in [arcsec].
            bpa (optional[float]): Beam position angle in [degrees].
            rms (optional[float]): RMS noise of the noise.
            chan (optional[float]): Channel size (m/s) of the resulting data.
            nchan (optional[int]): Number of channels of the resulting data. If
                this would extend beyond the attached velocity then these edge
                channels are ignored.
            rescale (optional[int]): Rescaling factor for the pixels. If
                ``rescale='auto'`` then the pixels will be rescaled so there's
                5 pixels per bmin.
            spectral_response (optional[str]): Type of spectral response to
                include. ``'hanning'`` will include a triangle kernel, while
                ``'averageX'``, where ``'X'`` is a number will use a simple
                running average of ``X`` channels.
            save (optional[bool/str]): If True, save the data as a new cube.
                You may also provide a path to save to (noting that this will
                overwrite anything).
        """

        # Check the input values.
        bmin = bmaj if bmin is None else bmin
        assert bmaj >= bmin, "bmaj >= bmin"
        bpa = np.radians(bpa % 360.0)

        # Copy the data and rescale it.
        data = self.data.copy()
        if type(rescale) in [int, float]:
            if rescale < 1:
                raise ValueError("rescale ({}) must be > 1.".format(rescale))
        elif rescale == 'auto':
            rescale = bmin / self.dpix / 5.0
        if rescale:
            from scipy.ndimage import zoom
            data = np.array([zoom(d, 1. / rescale) for d in data])

        # Rescale the axes to take care of silly things.
        npix = data.shape[1]
        axis = np.linspace(self.yaxis[0], self.yaxis[-1], npix)
        span = axis.max() - axis.min()
        shift = (self.dpix * rescale * data.shape[1] - span) / 2
        axis = np.linspace(axis[0] - shift, axis[-1] - shift, npix)
        dpix = np.diff(axis).mean()

        # Resample the data in velocity space.
        # Includes an interpolation of the data to resample.
        if chan is not None:
            if chan < self.chan:
                raise ValueError("chan ({}) must be larger than ".format(chan)
                                 + "input channel ({}).".format(self.chan))
            vspan = self.velax.max() - self.velax.min()
            if nchan is None:
                nchan = vspan // chan
            start = 0.5 * (vspan - nchan * chan)
            velax = np.arange(0, nchan * chan, chan) + start

            # Make sure the new axis doesn't overshoot the data.
            if velax[0] < self.velax[0]:
                velax = velax[abs(velax - self.velax[0]).argmin():]
            if velax[-1] > self.velax[-1]:
                velax = velax[:abs(velax - self.velax[-1]).argmin()]
            nchan = velax.size

            # Make a high-resolution cube to average down.
            from scipy.interpolate import CubicSpline
            velaxh = np.linspace(self.velax[0], self.velax[-1],
                                 self.velax.size*10)
            data_high = CubicSpline(self.velax, data, axis=0)(velaxh)
            data = []
            vbins = np.linspace(velax[0]-0.5*chan, velax[-1]+0.5*chan, nchan+1)
            for v1, v2 in zip(vbins[:-1], vbins[1:]):
                idxa = abs(velaxh - v1).argmin()
                idxb = abs(velaxh - v2).argmin() + 1
                data += [np.mean(data_high[idxa:idxb], axis=0)]
            data = np.array(data)

        else:
            velax = self.velax

        # Spatially convolve the data.
        from astropy.convolution import convolve, Gaussian2DKernel
        beam = Gaussian2DKernel(bmin/dpix/self.fwhm, bmaj/dpix/self.fwhm, bpa)
        data = np.array([convolve(c, beam, boundary='extend') for c in data])

        # Include a spectral response.
        if spectral_response is not None:
            if spectral_response == 'hanning':
                kernel = np.array([0.25, 0.5, 0.25])
            if 'average' in spectral_response:
                try:
                    kernel = int(spectral_response.replace('average', ''))
                except:
                    kernel = 2
                kernel = np.ones(kernel) / kernel
            data = np.array([[np.convolve(data[:, i, j], kernel, mode='same')
                              for i in range(data.shape[1])]
                             for j in range(data.shape[2])]).T

        # Add the noise.
        if rms is not None:
            noise = np.random.normal(size=data.size).reshape(data.shape)
            noise = np.array([convolve(c, beam, boundary='wrap') for c in noise])
            if spectral_response is not None:
                noise = np.array([[np.convolve(noise[:, i, j], kernel, mode='same')
                                   for i in range(noise.shape[1])]
                                  for j in range(noise.shape[2])]).T
            data += noise * rms / np.std(noise)

        # Save the cube.
        if save:
            # Open and attach data.
            hdu = fits.PrimaryHDU()
            hdu.data = data

            # Right-Ascension axis.
            hdu.header['CTYPE1'] = 'RA---SIN'
            hdu.header['CDELT1'] = -dpix / 3600.
            hdu.header['CRPIX1'] = data.shape[1] / 2 + 1
            hdu.header['CRVAL1'] = self.yaxis[0] / 3600.
            hdu.header['CUNIT1'] = 'deg'

            # Declination axis.
            hdu.header['CTYPE2'] = 'DEC--SIN'
            hdu.header['CDELT2'] = dpix / 3600.
            hdu.header['CRPIX2'] = data.shape[1] / 2 + 1
            hdu.header['CRVAL2'] = self.yaxis[0] / 3600.
            hdu.header['CUNIT2'] = 'deg'

            # Velocity axis.
            hdu.header['CTYPE3'] = 'VELO-LSR'
            hdu.header['CDELT3'] = chan
            hdu.header['CRPIX3'] = 1
            hdu.header['CRVAL3'] = velax[0]
            hdu.header['CUNIT3'] = 'm/s'

            # Other.
            hdu.header['BUNIT'] = self.header['BUNIT']
            hdu.header['RESTFREQ'] = self.header['RESTFREQ']
            hdu.header['BMAJ'] = bmaj / 3600.
            hdu.header['BMIN'] = bmin / 3600.
            hdu.header['BPA'] = np.degrees(bpa)

            # Save the file.
            if type(save) is not str:
                fname = '.{:.2f}arcsec'.format(np.mean([bmaj, bmin]))
                if rms is not None:
                    fname += '.{:.2f}rms'.format(rms)
                fname = self.path.replace('.fits', fname + '.fits')
            else:
                fname = save
            hdu.writeto(fname.replace('.fits', '') + '.fits',
                        overwrite=True, output_verify='fix')

        return axis, velax, data

    # == Masking Functions == #

    def get_mask(self, r_min=None, r_max=None, exclude_r=False, PA_min=None,
                 PA_max=None, exclude_PA=False, x0=0.0, y0=0.0, inc=0.0,
                 PA=0.0, z0=0.0, psi=1.0, z1=0.0, phi=1.0, w_i=0.0, w_r=1.0,
                 w_t=0.0, z_func=None, w_func=None):
        """
        Returns a 2D mask for pixels in the given region.

        Args:
            r_min (float): Minimum midplane radius of the annulus in [arcsec].
            r_max (float): Maximum midplane radius of the annulus in [arcsec].
            exclude_r (Optional[float]): If True, exclude the provided radial
                rangle rather than including it.
            PA_min (Optional[float]): Minimum polar angle of the segment of the
                annulus in [degrees]. Note this is the polar angle, not the
                position angle.
            PA_max (Optional[float]): Maximum polar angle of the segment of the
                annulus in [degrees]. Note this is the polar angle, not the
                position angle.
            exclude_PA (Optional[bool]): If True, exclude the provided polar
                angle range rather than including it.
            x0 (Optional[float]): Source right ascension offset (arcsec).
            y0 (Optional[float]): Source declination offset (arcsec).
            inc (Optional[float]): Source inclination (degrees).
            PA (Optional[float]): Source position angle (degrees). Measured
                between north and the red-shifted semi-major axis in an
                easterly direction.
            z0 (Optional[float]): Aspect ratio at 1" for the emission surface.
                To get the far side of the disk, make this number negative.
            psi (Optional[float]): Flaring angle for the emission surface.
            z1 (Optional[float]): Aspect ratio correction term at 1" for the
                emission surface. Should be opposite sign to z0.
            phi (Optional[float]): Flaring angle correction term for the
                emission surface.
            tilt (Optional[float]): Value between -1 and 1, describing the
                rotation of the disk. For negative values, the disk is rotating
                clockwise on the sky.
            z_func (Optional[callable]): A function which returns the emission
                height in [arcsec] for a midplane radius in [arcsec]. If
                provided, will be used in place of the parametric emission
                surface.

        Returns:
            mask (ndarray): A 2D mask.
        """
        rvals, tvals, _ = self.disk_coords(x0=x0, y0=y0, inc=inc, PA=PA, z0=z0,
                                           psi=psi, z1=z1, phi=phi, w_i=w_i,
                                           w_r=w_r, w_t=w_t, z_func=z_func,
                                           w_func=w_func, frame='cylindrical')
        r_min = np.nanmin(rvals) if r_min is None else r_min
        r_max = np.nanmax(rvals) if r_max is None else r_max
        r_mask = np.logical_and(rvals >= r_min, rvals <= r_max)
        r_mask = ~r_mask if exclude_r else r_mask
        PA_min = np.nanmin(tvals) if PA_min is None else np.radians(PA_min)
        PA_max = np.nanmax(tvals) if PA_max is None else np.radians(PA_max)
        PA_mask = np.logical_and(tvals >= PA_min, tvals <= PA_max)
        PA_mask = ~PA_mask if exclude_PA else PA_mask
        return r_mask * PA_mask

    # == Functions to read the data cube axes. == #

    def _clip_cube(self, radius):
        """Clip the cube to +\- clip arcseconds from the origin."""
        xa = abs(self.xaxis - radius).argmin()
        if self.xaxis[xa] < radius:
            xa -= 1
        xb = abs(self.xaxis + radius).argmin()
        if -self.xaxis[xb] < radius:
            xb += 1
        xb += 1
        ya = abs(self.yaxis + radius).argmin()
        if -self.yaxis[ya] < radius:
            ya -= 1
        yb = abs(self.yaxis - radius).argmin()
        if self.yaxis[yb] < radius:
            yb += 1
        yb += 1
        if self.data.ndim == 3:
            self.data = self.data[:, ya:yb, xa:xb]
        else:
            self.data = self.data[ya:yb, xa:xb]
        self.xaxis = self.xaxis[xa:xb]
        self.yaxis = self.yaxis[ya:yb]
        self.nxpix = self.xaxis.size
        self.nypix = self.yaxis.size

    def _readspectralaxis(self, a):
        """Returns the spectral axis in [Hz] or [m/s]."""
        a_len = self.header['naxis%d' % a]
        a_del = self.header['cdelt%d' % a]
        a_pix = self.header['crpix%d' % a]
        a_ref = self.header['crval%d' % a]
        return a_ref + (np.arange(a_len) - a_pix + 1.0) * a_del

    def _readpositionaxis(self, a=1):
        """Returns the position axis in [arcseconds]."""
        if a not in [1, 2]:
            raise ValueError("'a' must be in [0, 1].")
        a_len = self.header['naxis%d' % a]
        a_del = self.header['cdelt%d' % a]
        a_pix = self.header['crpix%d' % a]
        a_ref = self.header['crval%d' % a]
        a_ref = 0.0
        a_pix -= 0.5
        axis = a_ref + (np.arange(a_len) - a_pix + 1.0) * a_del
        return 3600 * axis

    def _readrestfreq(self):
        """Read the rest frequency."""
        try:
            nu = self.header['restfreq']
        except KeyError:
            try:
                nu = self.header['restfrq']
            except KeyError:
                nu = self.header['crval3']
        return nu

    def _readvelocityaxis(self):
        """Wrapper for _velocityaxis and _spectralaxis."""
        a = 4 if 'stokes' in self.header['ctype3'].lower() else 3
        if 'freq' in self.header['ctype%d' % a].lower():
            specax = self._readspectralaxis(a)
            velax = (self.nu - specax) * sc.c
            velax /= self.nu
        else:
            velax = self._readspectralaxis(a)
        return velax

    def _readfrequencyaxis(self):
        """Returns the frequency axis in [Hz]."""
        a = 4 if 'stokes' in self.header['ctype3'].lower() else 3
        if 'freq' in self.header['ctype3'].lower():
            return self._readspectralaxis(a)
        return self._readrestfreq() * (1.0 - self._readvelocityaxis() / sc.c)

    def velocity_resolution(self, dnu):
        """Convert spectral resolution in [Hz] to [m/s]."""
        v0 = self.restframe_frequency_to_velocity(self.nu)
        v1 = self.restframe_frequency_to_velocity(self.nu + dnu)
        vA = max(v0, v1) - min(v0, v1)
        v1 = self.restframe_frequency_to_velocity(self.nu - dnu)
        vB = max(v0, v1) - min(v0, v1)
        return np.mean([vA, vB])

    def spectral_resolution(self, dV):
        """Convert velocity resolution [m/s] to [Hz]."""
        nu = self.velocity_to_restframe_frequency(velax=[-dV, 0.0, dV])
        return np.mean([abs(nu[1] - nu[0]), abs(nu[2] - nu[1])])

    def velocity_to_restframe_frequency(self, velax=None, vlsr=0.0):
        """Return the rest-frame frequency [Hz] of the given velocity [m/s]."""
        velax = self.velax if velax is None else np.squeeze(velax)
        return self.nu * (1. - (velax - vlsr) / 2.998e8)

    def restframe_frequency_to_velocity(self, nu, vlsr=0.0):
        """Return the velocity [m/s] of the given rest-frame frequency [Hz]."""
        return 2.998e8 * (1. - nu / self.nu) + vlsr

    def _background_Tb(self, Tcmb=2.73):
        """Return the background brightness temperature for the CMB."""
        Tbg = 2. * sc.h * np.power(self.nu, 3) / np.power(sc.c, 2)
        return Tbg / (np.exp(sc.h * self.nu / sc.k / Tcmb) - 1.0)

    def _jybeam_to_Tb(self, data=None, nu=None):
        """Jy/beam to K conversion."""
        nu = self.nu if nu is None else nu
        data = self.data if data is None else data
        Tb = 1e-26 * abs(data) / self._calculate_beam_area_str()
        Tb = 2. * sc.h * np.power(nu, 3) / Tb / np.power(sc.c, 2)
        Tb = sc.h * nu / sc.k / np.log(Tb + 1.0)
        return np.where(data >= 0.0, Tb, -Tb)

    def _jybeam_to_Tb_RJ(self, data=None, nu=None):
        """Jy/beam to K conversion."""
        nu = self.nu if nu is None else nu
        data = self.data if data is None else data
        jy2k = 1e-26 * sc.c**2 / nu**2 / 2. / sc.k
        return jy2k * data / self._calculate_beam_area_str()

    def _Tb_to_jybeam(self, data=None, nu=None):
        """K to Jy/beam conversion in Rayleigh–Jeans approximation."""
        nu = self.nu if nu is None else nu
        data = self.data if data is None else data
        Fv = 2. * sc.h * np.power(nu, 3) * np.power(sc.c, -2)
        Fv /= np.exp(sc.h * nu / sc.k / abs(data)) - 1.0
        Fv *= self._calculate_beam_area_str() / 1e-26
        return np.where(data >= 0.0, Fv, -Fv)

    def _Tb_to_jybeam_RJ(self, data=None, nu=None):
        """K to Jy/beam conversion in Rayleigh–Jeans approximation."""
        nu = self.nu if nu is None else nu
        data = self.data if data is None else data
        jy2k = 1e-26 * sc.c**2 / nu**2 / 2. / sc.k
        return data * self._calculate_beam_area_str() / jy2k

    def spiral_coords(self, r_p, t_p, m=None, r_min=None, r_max=None,
                      mstar=1.0, T0=20.0, Tq=-0.5, dist=100., clockwise=True,
                      frame_out='cartesian'):
        """
        Spiral coordinates from Bae & Zhaohuan (2018a). In order to recover the
        linear spirals from Rafikov (2002), use m >> 1.

        Args:
            r_p (float): Orbital radius of the planet in [arcsec].
            t_p (float): Polar angle of planet relative to the red-shifted
                major axis of the disk in [radians].
            m (optional[int]): Azimuthal wavenumber of the spiral. If not
                specified, will assume the dominant term based on the rotation
                and temperature profiles.
            r_min (optional[float]): Inner radius of the spiral in [arcsec].
            r_max (optional[float]): Outer radius of the spiral in [arcsec].
            mstar (optioanl[float]): Stellar mass of the central star in [Msun]
                to calculate the rotation profile.
            T0 (optional[float]): Gas temperature in [K] at 1 arcsec.
            Tq (optional[float]): Exoponent of the radial gas temperature
                profile.
            dist (optional[float]): Source distance in [pc] used to scale
                [arcsec] to [au] in the calculation of the rotation profile.
            clockwise (optional[bool]): Direction of the spiral.
            frame_out (optional[str]): Coordinate frame of the returned values,
                either 'cartesian' or 'cylindrical'.

        Returns:
            ndarray:
                Coordinates of the spiral in either cartestian or cylindrical
                frame.
        """

        # Define the radial grid in [arcsec].
        r_min = 0.1 if r_min is None else r_min
        r_max = self.xaxis.max() if r_max is None else r_max
        rvals = np.arange(r_min, r_max, 0.1 * self.dpix)
        clockwise = 1.0 if clockwise is True else -1.0

        # Define the physical properties as a function of radius. SI units.
        omega = np.sqrt(sc.G * mstar * 1.988e30 * (rvals * sc.au * dist)**-3)
        tgas = T0 * np.power(rvals, Tq)
        cs = np.sqrt(sc.k * tgas / 2.37 / sc.m_p)
        H = cs / omega

        # Define the dominant wave number if not defined.
        if m is None:
            m = 0.5 * (r_p * dist * sc.au / H)[abs(rvals - r_p).argmin()]
        m = np.round(m)
        rmn = r_p * dist * sc.au * (1.0 - 1.0 / m)**(2./3.)
        rmp = r_p * dist * sc.au * (1.0 + 1.0 / m)**(2./3.)

        # Integrate the equation numerically.
        x = rvals * dist * sc.au
        y = omega * np.sqrt(abs((1 - (rvals / r_p)**(3./2.))**2 - m**-2.)) / cs
        idx_n = abs(rvals * sc.au * dist - rmn).argmin()
        idx_p = abs(rvals * sc.au * dist - rmp).argmin()
        phi = np.ones(rvals.size) * t_p

        for i, r in enumerate(x):
            phi[i] = t_p - np.sign(r - r_p) * np.pi / 4. / m
            if r <= rmn:
                phi[i] -= clockwise * np.trapz(y[i:idx_n+1][::-1],
                                               x=x[i:idx_n+1][::-1])
            elif r >= rmp:
                phi[i] -= clockwise * np.trapz(y[idx_p:i+1],
                                               x=x[idx_p:i+1])
            else:
                phi[i] = np.nan

        # Return the spirals.
        if frame_out == 'cylindrical':
            return rvals, phi
        return rvals * np.cos(phi), rvals * np.sin(phi)


def detect_peaks(x, mph=None, mpd=1, threshold=0, edge='rising',
                 kpsh=False, valley=False, show=False, ax=None):

    """Detect peaks in data based on their amplitude and other features.

    Parameters
    ----------
    x : 1D array_like
        data.
    mph : {None, number}, optional (default = None)
        detect peaks that are greater than minimum peak height.
    mpd : positive integer, optional (default = 1)
        detect peaks that are at least separated by minimum peak distance (in
        number of data).
    threshold : positive number, optional (default = 0)
        detect peaks (valleys) that are greater (smaller) than `threshold`
        in relation to their immediate neighbors.
    edge : {None, 'rising', 'falling', 'both'}, optional (default = 'rising')
        for a flat peak, keep only the rising edge ('rising'), only the
        falling edge ('falling'), both edges ('both'), or don't detect a
        flat peak (None).
    kpsh : bool, optional (default = False)
        keep peaks with same height even if they are closer than `mpd`.
    valley : bool, optional (default = False)
        if True (1), detect valleys (local minima) instead of peaks.
    show : bool, optional (default = False)
        if True (1), plot data in matplotlib figure.
    ax : a matplotlib.axes.Axes instance, optional (default = None).

    Returns
    -------
    ind : 1D array_like
        indeces of the peaks in `x`.

    Notes
    -----
    The detection of valleys instead of peaks is performed internally by simply
    negating the data: `ind_valleys = detect_peaks(-x)`

    The function can handle NaN's

    See this IPython Notebook [1]_.

    References
    ----------
    .. [1] http://nbviewer.ipython.org/github/demotu/BMC/
                                        blob/master/notebooks/DetectPeaks.ipynb

    Examples
    --------
    >>> from detect_peaks import detect_peaks
    >>> x = np.random.randn(100)
    >>> x[60:81] = np.nan
    >>> # detect all peaks and plot data
    >>> ind = detect_peaks(x, show=True)
    >>> print(ind)

    >>> x = np.sin(2*np.pi*5*np.linspace(0, 1, 200)) + np.random.randn(200)/5
    >>> # set minimum peak height = 0 and minimum peak distance = 20
    >>> detect_peaks(x, mph=0, mpd=20, show=True)

    >>> x = [0, 1, 0, 2, 0, 3, 0, 2, 0, 1, 0]
    >>> # set minimum peak distance = 2
    >>> detect_peaks(x, mpd=2, show=True)

    >>> x = np.sin(2*np.pi*5*np.linspace(0, 1, 200)) + np.random.randn(200)/5
    >>> # detection of valleys instead of peaks
    >>> detect_peaks(x, mph=0, mpd=20, valley=True, show=True)

    >>> x = [0, 1, 1, 0, 1, 1, 0]
    >>> # detect both edges
    >>> detect_peaks(x, edge='both', show=True)

    >>> x = [-2, 1, -2, 2, 1, 1, 3, 0]
    >>> # set threshold = 2
    >>> detect_peaks(x, threshold = 2, show=True)
    """

    x = np.atleast_1d(x).astype('float64')
    if x.size < 3:
        return np.array([], dtype=int)
    if valley:
        x = -x
    # find indices of all peaks
    dx = x[1:] - x[:-1]
    # handle NaN's
    indnan = np.where(np.isnan(x))[0]
    if indnan.size:
        x[indnan] = np.inf
        dx[np.where(np.isnan(dx))[0]] = np.inf
    ine, ire, ife = np.array([[], [], []], dtype=int)
    if not edge:
        ine = np.where((np.hstack((dx, 0)) < 0) & (np.hstack((0, dx)) > 0))[0]
    else:
        if edge.lower() in ['rising', 'both']:
            m1 = np.hstack((dx, 0)) <= 0
            m2 = np.hstack((0, dx)) > 0
            ire = np.where(m1 & m2)[0]
        if edge.lower() in ['falling', 'both']:
            m1 = np.hstack((dx, 0)) < 0
            m2 = np.hstack((0, dx)) >= 0
            ife = np.where(m1 & m2)[0]
    ind = np.unique(np.hstack((ine, ire, ife)))
    # handle NaN's
    if ind.size and indnan.size:
        # NaN's and values close to NaN's cannot be peaks
        thing = np.unique(np.hstack((indnan, indnan-1, indnan+1)))
        ind = ind[np.in1d(ind, thing, invert=True)]
    # first and last values of x cannot be peaks
    if ind.size and ind[0] == 0:
        ind = ind[1:]
    if ind.size and ind[-1] == x.size-1:
        ind = ind[:-1]
    # remove peaks < minimum peak height
    if ind.size and mph is not None:
        ind = ind[x[ind] >= mph]
    # remove peaks - neighbors < threshold
    if ind.size and threshold > 0:
        dx = np.min(np.vstack([x[ind]-x[ind-1], x[ind]-x[ind+1]]), axis=0)
        ind = np.delete(ind, np.where(dx < threshold)[0])
    # detect small peaks closer than minimum peak distance
    if ind.size and mpd > 1:
        ind = ind[np.argsort(x[ind])][::-1]  # sort ind by peak height
        idel = np.zeros(ind.size, dtype=bool)
        for i in range(ind.size):
            if not idel[i]:
                # keep peaks with the same height if kpsh is True
                idel = idel | (ind >= ind[i] - mpd) & (ind <= ind[i] + mpd) \
                    & (x[ind[i]] > x[ind] if kpsh else True)
                idel[i] = 0  # Keep current peak
        # remove the small peaks and sort back the indices by their occurrence
        ind = np.sort(ind[~idel])

    if show:
        if indnan.size:
            x[indnan] = np.nan
        if valley:
            x = -x
        _plot(x, mph, mpd, threshold, edge, valley, ax, ind)

    return ind<|MERGE_RESOLUTION|>--- conflicted
+++ resolved
@@ -43,13 +43,8 @@
     fwhm = 2.35482004503
     disk_coords_niter = 20
 
-<<<<<<< HEAD
-    def __init__(self, path, kelvin=False, clip=None, resample=1, verbose=None,
-                 suppress_warnings=True, preserve_NaN=True, dx0=0.0, dy0=0.0):
-=======
     def __init__(self, fitsfile, kelvin=False, clip=None, resample=1, verbose=None,
                  suppress_warnings=True, dx0=0.0, dy0=0.0):
->>>>>>> 36475734
 
         # Suppres warnings.
 
@@ -72,16 +67,8 @@
             self.data = fitsfile[0].data
             self.header = fitsfile[0].header
 
-<<<<<<< HEAD
-        self.path = os.path.expanduser(path)
-        self.fname = self.path.split('/')[-1]
-        self.data = np.squeeze(fits.getdata(self.path))
         if not preserve_NaN:
             self.data = np.where(np.isfinite(self.data), self.data, 0.0)
-        self.header = fits.getheader(path)
-=======
-        self.data = np.where(np.isfinite(self.data), self.data, 0.0)
->>>>>>> 36475734
 
         # Generate the cube axes.
 
